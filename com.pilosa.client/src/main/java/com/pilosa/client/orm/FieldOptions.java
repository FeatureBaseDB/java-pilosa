--- conflicted
+++ resolved
@@ -266,7 +266,7 @@
     }
 
     public static FieldOptions fromMap(final Map<String, Object> map) {
-        String fieldTypeStr = (String)map.get("type");
+        String fieldTypeStr = (String) map.get("type");
         if (fieldTypeStr == null) {
             fieldTypeStr = FieldType.SET.toString();
         }
@@ -279,13 +279,13 @@
                 case "type":
                     continue;
                 case "keys":
-                    builder.setKeys((Boolean)entry.getValue());
+                    builder.setKeys((Boolean) entry.getValue());
                     continue;
                 case "cacheType":
                     if (!fieldType.equals(FieldType.SET) && !fieldType.equals(FieldType.MUTEX)) {
                         throw new IllegalArgumentException("cacheType option is valid only for set and mutex fields");
                     }
-                    CacheType cacheType = CacheType.fromString((String)value);
+                    CacheType cacheType = CacheType.fromString((String) value);
                     builder.setCacheType(cacheType);
                     continue;
                 case "cacheSize":
@@ -298,7 +298,7 @@
                     if (!fieldType.equals(FieldType.TIME)) {
                         throw new IllegalArgumentException("timeQuantum option is valid only for time fields");
                     }
-                    TimeQuantum timeQuantum = TimeQuantum.fromString((String)value);
+                    TimeQuantum timeQuantum = TimeQuantum.fromString((String) value);
                     builder.setTimeQuantum(timeQuantum);
                     continue;
                 case "min":
@@ -383,11 +383,8 @@
                 options.put("timeQuantum", this.timeQuantum.toString());
         }
 
-<<<<<<< HEAD
         options.put("keys", this.keys);
 
-=======
->>>>>>> 3aaa2055
         Map<String, Object> optionsRoot = new HashMap<>(1);
         optionsRoot.put("options", options);
         if (this.extra != null) {
