--- conflicted
+++ resolved
@@ -97,7 +97,7 @@
         optionsMap.put("min", -100);
         optionsMap.put("max", 500);
         options = FieldOptions.fromMap(optionsMap);
-        target = "{\"options\":{\"type\":\"int\",\"min\":-100,\"max\":500}}";
+        target = "{\"options\":{\"min\":-100,\"max\":500,\"keys\":false,\"type\":\"int\"}}";
         assertArrayEquals(stringToSortedChars(target), stringToSortedChars(options.toString()));
     }
 
@@ -114,7 +114,7 @@
         optionsMap.put("type", "time");
         optionsMap.put("timeQuantum", "YMDH");
         options = FieldOptions.fromMap(optionsMap);
-        target = "{\"options\":{\"type\":\"time\",\"timeQuantum\":\"YMDH\"}}";
+        target = "{\"options\":{\"type\":\"time\",\"timeQuantum\":\"YMDH\",\"keys\":false}}";
         assertArrayEquals(stringToSortedChars(target), stringToSortedChars(options.toString()));
     }
 
@@ -142,9 +142,6 @@
                 .fieldMutex()
                 .build();
         compare(options, FieldType.MUTEX, TimeQuantum.NONE, CacheType.DEFAULT, 0, 0, 0);
-<<<<<<< HEAD
-        target = "{\"keys\":false,\"options\":{\"type\":\"mutex\"}}";
-=======
         target = "{\"options\":{\"type\":\"mutex\",\"keys\":false}}";
         assertArrayEquals(stringToSortedChars(target), stringToSortedChars(options.toString()));
 
@@ -154,7 +151,6 @@
         optionsMap.put("cacheSize", 1000);
         options = FieldOptions.fromMap(optionsMap);
         target = "{\"options\":{\"keys\":false,\"type\":\"mutex\",\"cacheSize\":1000,\"cacheType\":\"ranked\"}}";
->>>>>>> 3aaa2055
         assertArrayEquals(stringToSortedChars(target), stringToSortedChars(options.toString()));
     }
 
