/*
 * Copyright 2017 Pilosa Corp.
 *
 * Redistribution and use in source and binary forms, with or without
 * modification, are permitted provided that the following conditions
 * are met:
 *
 * 1. Redistributions of source code must retain the above copyright
 * notice, this list of conditions and the following disclaimer.
 *
 * 2. Redistributions in binary form must reproduce the above copyright
 * notice, this list of conditions and the following disclaimer in the
 * documentation and/or other materials provided with the distribution.
 *
 * 3. Neither the name of the copyright holder nor the names of its
 * contributors may be used to endorse or promote products derived
 * from this software without specific prior written permission.
 *
 * THIS SOFTWARE IS PROVIDED BY THE COPYRIGHT HOLDERS AND
 * CONTRIBUTORS "AS IS" AND ANY EXPRESS OR IMPLIED WARRANTIES,
 * INCLUDING, BUT NOT LIMITED TO, THE IMPLIED WARRANTIES OF
 * MERCHANTABILITY AND FITNESS FOR A PARTICULAR PURPOSE ARE
 * DISCLAIMED. IN NO EVENT SHALL THE COPYRIGHT HOLDER OR
 * CONTRIBUTORS BE LIABLE FOR ANY DIRECT, INDIRECT, INCIDENTAL,
 * SPECIAL, EXEMPLARY, OR CONSEQUENTIAL DAMAGES (INCLUDING,
 * BUT NOT LIMITED TO, PROCUREMENT OF SUBSTITUTE GOODS OR
 * SERVICES; LOSS OF USE, DATA, OR PROFITS; OR BUSINESS
 * INTERRUPTION) HOWEVER CAUSED AND ON ANY THEORY OF LIABILITY,
 * WHETHER IN CONTRACT, STRICT LIABILITY, OR TORT (INCLUDING
 * NEGLIGENCE OR OTHERWISE) ARISING IN ANY WAY OUT OF THE USE
 * OF THIS SOFTWARE, EVEN IF ADVISED OF THE POSSIBILITY OF SUCH
 * DAMAGE.
 */

package com.pilosa.client;

import com.fasterxml.jackson.core.type.TypeReference;
import com.fasterxml.jackson.databind.DeserializationFeature;
import com.fasterxml.jackson.databind.ObjectMapper;
import com.pilosa.client.exceptions.HttpConflict;
import com.pilosa.client.exceptions.PilosaException;
import com.pilosa.client.exceptions.PilosaURIException;
import com.pilosa.client.exceptions.ValidationException;
import com.pilosa.client.orm.*;
<<<<<<< HEAD
import com.pilosa.client.status.FieldInfo;
import com.pilosa.client.status.IFieldInfo;
import com.pilosa.client.status.IndexInfo;
import com.pilosa.client.status.SchemaInfo;
=======
import com.pilosa.client.status.*;
>>>>>>> 7c672aa8
import org.apache.http.Header;
import org.apache.http.HttpEntity;
import org.apache.http.client.config.RequestConfig;
import org.apache.http.client.methods.*;
import org.apache.http.config.Registry;
import org.apache.http.config.RegistryBuilder;
import org.apache.http.conn.socket.ConnectionSocketFactory;
import org.apache.http.conn.socket.PlainConnectionSocketFactory;
import org.apache.http.conn.ssl.SSLConnectionSocketFactory;
import org.apache.http.entity.ByteArrayEntity;
import org.apache.http.impl.client.CloseableHttpClient;
import org.apache.http.impl.client.HttpClients;
import org.apache.http.impl.conn.PoolingHttpClientConnectionManager;
import org.apache.http.message.BasicHeader;
import org.apache.http.util.EntityUtils;
import org.slf4j.Logger;
import org.slf4j.LoggerFactory;

import javax.net.ssl.HostnameVerifier;
import java.io.ByteArrayOutputStream;
import java.io.IOException;
import java.io.InputStream;
import java.lang.reflect.Constructor;
import java.nio.charset.StandardCharsets;
import java.util.*;
import java.util.concurrent.*;

/**
 * Pilosa HTTP client.
 *<p>
 *     This client uses Pilosa's http+protobuf API.
 * <p>
 * Usage:
 * <pre>
 * <code>
 *     // Create a PilosaClient instance
 *     PilosaClient client = PilosaClient.defaultClient();
 *     // Create an Index instance
 *     Index index = Index.create("repository");
 *     Field stargazer = index.field("stargazer");
 *     QueryResponse response = client.query(stargazer.row(5));
 *     // Act on the result
 *     System.out.println(response.getResult());
 * </code>
 * </pre>
 * @see <a href="https://www.pilosa.com/docs/api-reference/">Pilosa API Reference</a>
 * @see <a href="https://www.pilosa.com/docs/query-language/">Query Language</a>
 */
public class PilosaClient implements AutoCloseable {
    /**
     * Creates a client with the default address and options.
     *
     * @return a PilosaClient
     */
    @SuppressWarnings("WeakerAccess")
    public static PilosaClient defaultClient() {
        return PilosaClient.withURI(URI.defaultURI());
    }

    /**
     * Creates a client with the given address and options.
     *
     * @param address of the Pilosa server
     * @return a PilosaClient
     */
    public static PilosaClient withAddress(String address) {
        return PilosaClient.withURI(URI.address(address));
    }

    /**
     * Creates a client with the given server address.
     * @param uri address of the server
     * @throws PilosaURIException if the given address is malformed
     * @return a PilosaClient
     */
    public static PilosaClient withURI(URI uri) {
        return PilosaClient.withCluster(Cluster.withHost(uri));
    }

    /**
     * Creates a client with the given cluster and default options.
     * @param cluster contains the addresses of the servers in the cluster
     * @return a PilosaClient
     */
    public static PilosaClient withCluster(Cluster cluster) {
        return PilosaClient.withCluster(cluster, ClientOptions.builder().build());
    }

    /**
     * Creates a client with the given cluster and options.
     * @param cluster contains the addresses of the servers in the cluster
     * @param options client options
     * @return a PilosaClient
     */
    @SuppressWarnings("WeakerAccess")
    public static PilosaClient withCluster(Cluster cluster, ClientOptions options) {
        return new PilosaClient(cluster, options);
    }

    public void close() throws IOException {
        if (this.client != null) {
            this.client.close();
            this.client = null;
        }
    }

    /**
     * Runs the given query against the server.
     *
     * @param query a PqlBaseQuery with its index is not null
     * @return Pilosa response
     * @throws ValidationException if the given query's index is null
     * @see <a href="https://www.pilosa.com/docs/api-reference/#index-index-name-query">Pilosa API Reference: Query</a>
     */
    public QueryResponse query(PqlQuery query) {
        return query(query, QueryOptions.defaultOptions());
    }

    /**
     * Runs the given query against the server with the given options.
     *
     * @param query a PqlQuery object with a non-null index
     * @return Pilosa response
     * @throws ValidationException if the given query's index is null
     * @see <a href="https://www.pilosa.com/docs/api-reference/#index-index-name-query">Pilosa API Reference: Query</a>
     */
    public QueryResponse query(PqlQuery query, QueryOptions options) {
        QueryRequest request = QueryRequest.withQuery(query);
        request.setRetrieveColumnAttributes(options.isColumns());
        request.setExcludeRowAttributes(options.isExcludeAttributes());
        request.setExcludeColumns(options.isExcludeColumns());
        request.setShards(options.getShards());
        return queryPath(request);
    }

    /**
     * Creates an index on the server using the given Index object.
     *
     * @param index index object
     * @throws HttpConflict if there already is a index with the given name
     * @see <a href="https://www.pilosa.com/docs/api-reference/#index-index-name-query">Pilosa API Reference: Query</a>
     * @see <a href="https://www.pilosa.com/docs/api-reference/#index-index-name">Pilosa API Reference: Index</a>
     */
    public void createIndex(Index index) {
        String path = String.format("/index/%s", index.getName());
        String body = index.getOptions().toString();
        ByteArrayEntity data = new ByteArrayEntity(body.getBytes(StandardCharsets.UTF_8));
        clientExecute("POST", path, data, null, "Error while creating index");
    }

    /**
     * Creates an index on the server if it does not exist.
     *
     * @param index index object
     * @see <a href="https://www.pilosa.com/docs/api-reference/#index-index-name">Pilosa API Reference: Index</a>
     */
    public void ensureIndex(Index index) {
        try {
            createIndex(index);
        } catch (HttpConflict ex) {
            // pass
        }
    }

    /**
     * Creates a field on the server using the given Field object.
     * @param field field object
     * @throws HttpConflict if there already is a field with the given name
     * @see <a href="https://www.pilosa.com/docs/api-reference/#index-index-name-frame-frame-name">Pilosa API Reference: Field</a>
     */
    public void createField(Field field) {
        String path = String.format("/index/%s/field/%s", field.getIndex().getName(), field.getName());
        String body = field.getOptions().toString();
        ByteArrayEntity data = new ByteArrayEntity(body.getBytes(StandardCharsets.UTF_8));
        clientExecute("POST", path, data, null, "Error while creating field");
    }

    /**
     * Creates a field on the server if it does not exist.
     *
     * @param field field object
     * @see <a href="https://www.pilosa.com/docs/api-reference/#index-index-name-frame-frame-name">Pilosa API Reference: Field</a>
     */
    public void ensureField(Field field) {
        try {
            createField(field);
        } catch (HttpConflict ex) {
            // pass
        }
    }

    /**
     * Deletes the given index on the server.
     * @param index the index to delete
     * @throws PilosaException if the index does not exist
     * @see <a href="https://www.pilosa.com/docs/api-reference/#index-index-name">Pilosa API Reference: Index</a>
     */
    public void deleteIndex(Index index) {
        String path = String.format("/index/%s", index.getName());
        clientExecute("DELETE", path, null, null, "Error while deleting index");
    }

    /**
     * Deletes the given field on the server.
     *
     * @param field the field to delete
     * @throws PilosaException if the field does not exist
     * @see <a href="https://www.pilosa.com/docs/api-reference/#index-index-name-frame-frame-name">Pilosa API Reference: Field</a>
     */
    public void deleteField(Field field) {
        String path = String.format("/index/%s/field/%s", field.getIndex().getName(), field.getName());
        clientExecute("DELETE", path, null, null, "Error while deleting field");
    }

    /**
     * Imports bits to the given index and field with the default batch size.
     *
     * @param field    specify the field
     * @param iterator     specify the bit iterator
     * @throws PilosaException if the import cannot be completed
     */
    public void importField(Field field, RecordIterator iterator) {
        importField(field, iterator, ImportOptions.builder().build(), null);
    }

    /**
     * Imports bits to the given index and field.
     *<p>
     *     This method sorts and sends the bits in batches.
     *     Pilosa queries may return inconsistent results while importing data.
     *
     * @param field    specify the field
     * @param iterator     specify the bit iterator
     * @param options specify the import options
     * @throws PilosaException if the import cannot be completed
     * @see <a href="https://www.pilosa.com/docs/administration/#importing-and-exporting-data/">Importing and Exporting Data</a>
     */
    @SuppressWarnings("WeakerAccess")
    public void importField(Field field, RecordIterator iterator, ImportOptions options) {
        BitImportManager manager = new BitImportManager(options);
        manager.run(this, field, iterator, null);
    }

    /**
     * Imports bits to the given index and field.
     * <p>
     * This method sorts and sends the bits in batches.
     * Pilosa queries may return inconsistent results while importing data.
     *
     * @param field       specify the field
     * @param iterator    specify the bit iterator
     * @param options     specify the import options
     * @param statusQueue specify the status queue for tracking import process
     * @throws PilosaException if the import cannot be completed
     * @see <a href="https://www.pilosa.com/docs/administration/#importing-and-exporting-data/">Importing and Exporting Data</a>
     */
    @SuppressWarnings("WeakerAccess")
    public void importField(Field field, RecordIterator iterator, ImportOptions options, final BlockingQueue<ImportStatusUpdate> statusQueue) {
        BitImportManager manager = new BitImportManager(options);
        manager.run(this, field, iterator, statusQueue);
    }

    /**
     * Returns the schema info.
     *
     * @return SchemaInfo object.
     * @throws PilosaException if the schema cannot be read
     */
    public SchemaInfo readServerSchema() {
        String path = "/schema";
        try {
            try (CloseableHttpResponse response = clientExecute("GET", path, null, null, "Error while reading schema",
                    ReturnClientResponse.ERROR_CHECKED_RESPONSE)) {
                HttpEntity entity = response.getEntity();
                if (entity != null) {
                    try (InputStream src = entity.getContent()) {
                        return SchemaInfo.fromInputStream(src);
                    }
                }
                throw new PilosaException("Server returned empty response");
            }
        } catch (IOException ex) {
            throw new PilosaException("Error while reading response", ex);
        }
    }

    /**
     * Returns the indexes and fields on the server.
     *
     * @return server-side schema
     */
    public Schema readSchema() {
        Schema result = Schema.defaultSchema();
        SchemaInfo schema = readServerSchema();
        for (IndexInfo indexInfo : schema.getIndexes()) {
            Index index = result.index(indexInfo.getName());
            List<FieldInfo> fields = indexInfo.getFields();
            if (fields != null) {
                for (IFieldInfo fieldInfo : indexInfo.getFields()) {
                    index.field(fieldInfo.getName(), fieldInfo.getOptions());
                }
            }
        }
        return result;
    }

    /**
     * Updates a schema with the indexes and fields on the server and
     * creates the indexes and fields in the schema on the server side.
     * <p>
     * This function does not delete indexes and the fields on the server side nor in the schema.
     * </p>
     *
     * @param schema local schema to be synced
     */
    public void syncSchema(Schema schema) {
        Schema serverSchema = readSchema();

        // find out local - remote schema
        Schema diffSchema = schema.diff(serverSchema);
        // create the indexes and fields which doesn't exist on the server side
        for (Map.Entry<String, Index> indexEntry : diffSchema.getIndexes().entrySet()) {
            Index index = indexEntry.getValue();
            if (!serverSchema.getIndexes().containsKey(indexEntry.getKey())) {
                ensureIndex(index);
            }
            for (Map.Entry<String, Field> fieldEntry : index.getFields().entrySet()) {
                this.ensureField(fieldEntry.getValue());
            }
        }

        // find out remote - local schema
        diffSchema = serverSchema.diff(schema);
        for (Map.Entry<String, Index> indexEntry : diffSchema.getIndexes().entrySet()) {
            String indexName = indexEntry.getKey();
            Index index = indexEntry.getValue();
            if (!schema.getIndexes().containsKey(indexName)) {
                schema.index(index);
            } else {
                Index localIndex = schema.getIndexes().get(indexName);
                for (Map.Entry<String, Field> fieldEntry : index.getFields().entrySet()) {
                    localIndex.field(fieldEntry.getValue());
                }
            }
        }
    }

    /**
     * Sends an HTTP request to the Pilosa server.
     *
     * @param method HTTP request method (GET, POST, PATCH, DELETE, ...)
     * @param path   HTTP request path.
     * @return the response to this request.
     */
    public CloseableHttpResponse httpRequest(final String method, final String path) {
        return httpRequest(method, path, null, null);
    }

    /**
     * Sends an HTTP request to the Pilosa server.
     * <p>
     * <b>NOTE</b>: This function is experimental and may be removed in later revisions.
     * </p>
     *
     * @param method  HTTP request method (GET, POST, PATCH, DELETE, ...)
     * @param path    HTTP request path.
     * @param data    HTTP request body.
     * @param headers HTTP request headers.
     * @return the response to this request.
     */
    public CloseableHttpResponse httpRequest(final String method, final String path, final ByteArrayEntity data,
                                             Header[] headers) {
        return clientExecute(method, path, data, headers, "HTTP request error", ReturnClientResponse.RAW_RESPONSE);
    }

    protected PilosaClient(Cluster cluster, ClientOptions options) {
        this.cluster = cluster;
        this.options = options;
    }

    protected PilosaClient newClientInstance(Cluster cluster, ClientOptions options) {
        // find the constructor with the correct arguments
        try {
            Constructor constructor = this.getClass().getDeclaredConstructor(Cluster.class, ClientOptions.class);
            return (PilosaClient) constructor.newInstance(cluster, options);
        } catch (Exception e) {
            throw new RuntimeException("This PilosaClient descendant does not have the correct constructor");
        }
    }

    protected Registry<ConnectionSocketFactory> getRegistry() {
        HostnameVerifier verifier = SSLConnectionSocketFactory.getDefaultHostnameVerifier();
        SSLConnectionSocketFactory sslConnectionSocketFactory = new SSLConnectionSocketFactory(
                this.options.getSslContext(),
                new String[]{"TLSv1.2"}, null, verifier);
        return RegistryBuilder.<ConnectionSocketFactory>create()
                .register("http", PlainConnectionSocketFactory.getSocketFactory())
                .register("https", sslConnectionSocketFactory)
                .build();
    }

    private String getAddress() {
        this.currentAddress = this.cluster.getHost();
        String scheme = this.currentAddress.getScheme();
        if (!scheme.equals(HTTP) && !scheme.equals(HTTPS)) {
            throw new PilosaException("Unknown scheme: " + scheme);
        }
        logger.debug("Current host set: {}", this.currentAddress);
        return this.currentAddress.getNormalized();
    }

    private void connect() {
        PoolingHttpClientConnectionManager cm = new PoolingHttpClientConnectionManager(getRegistry());
        cm.setDefaultMaxPerRoute(this.options.getConnectionPoolSizePerRoute());
        cm.setMaxTotal(this.options.getConnectionPoolTotalSize());
        RequestConfig requestConfig = RequestConfig.custom()
                .setConnectTimeout(this.options.getConnectTimeout())
                .setSocketTimeout(this.options.getSocketTimeout())
                .build();
        this.client = HttpClients.custom()
                .setConnectionManager(cm)
                .setDefaultRequestConfig(requestConfig)
                .setUserAgent(makeUserAgent())
                .build();
    }

    private void clientExecute(final String method, final String path, final ByteArrayEntity data,
                               Header[] headers, String errorMessage) {
        clientExecute(method, path, data, headers, errorMessage, ReturnClientResponse.NO_RESPONSE);
    }

    private CloseableHttpResponse clientExecute(final String method, final String path, final ByteArrayEntity data,
                                                Header[] headers, String errorMessage, ReturnClientResponse returnResponse) {
        if (this.client == null) {
            connect();
        }
        CloseableHttpResponse response = null;
        // try at most MAX_HOSTS non-failed hosts; protect against broken cluster.removeHost
        for (int i = 0; i < MAX_HOSTS; i++) {
            HttpRequestBase request = makeRequest(method, path, data, headers);
            logger.debug("Request: {} {}", request.getMethod(), request.getURI());
            try {
                response = client.execute(request);
                break;
            } catch (IOException ex) {
                this.cluster.removeHost(this.currentAddress);
                logger.warn("Removed {} from the cluster due to {}", this.currentAddress, ex);
                this.currentAddress = null;
            }
        }
        if (response == null) {
            throw new PilosaException(String.format("Tried %s hosts, still failing", MAX_HOSTS));
        }
        try {
            if (returnResponse != ReturnClientResponse.RAW_RESPONSE) {
                int statusCode = response.getStatusLine().getStatusCode();
                if (statusCode < 200 || statusCode >= 300) {
                    HttpEntity entity = response.getEntity();
                    if (entity != null) {
                        try (InputStream src = entity.getContent()) {
                            // try to throw the appropriate exception
                            if (statusCode == 409) {
                                throw new HttpConflict();
                            }
                            String responseError = readStream(src);
                            // couldn't find the exact exception, just throw a generic one
                            throw new PilosaException(String.format("Server error (%d): %s", statusCode, responseError));
                        }
                    }
                    throw new PilosaException(String.format("Server error (%d): empty response", statusCode));
                }
                // the entity should be consumed, if not returned
                if (returnResponse == ReturnClientResponse.NO_RESPONSE) {
                    try {
                        EntityUtils.consume(response.getEntity());
                    } finally {
                        response.close();
                    }
                }
            }
            return response;
        } catch (IOException ex) {
            throw new PilosaException(errorMessage, ex);
        }
    }

    HttpRequestBase makeRequest(final String method, final String path, final ByteArrayEntity data, final Header[] headers) {
        HttpRequestBase request;
        String uri = this.getAddress() + path;
        switch (method) {
            case "GET":
                request = new HttpGet(uri);
                break;
            case "DELETE":
                request = new HttpDelete(uri);
                break;
            case "POST":
                request = new HttpPost(uri);
                ((HttpPost) request).setEntity(data);
                break;
            default:
                throw new IllegalArgumentException(String.format("%s is not a valid HTTP method", method));
        }
        if (headers != null) {
            request.setHeaders(headers);
        }
        return request;
    }

    private QueryResponse queryPath(QueryRequest request) {
        String path = String.format("/index/%s/query", request.getIndex().getName());
        Internal.QueryRequest qr = request.toProtobuf();
        ByteArrayEntity body = new ByteArrayEntity(qr.toByteArray());
        try {
            CloseableHttpResponse response = clientExecute("POST", path, body, protobufHeaders, "Error while posting query",
                    ReturnClientResponse.RAW_RESPONSE);
            HttpEntity entity = response.getEntity();
            if (entity != null) {
                try (InputStream src = entity.getContent()) {
                    QueryResponse queryResponse = QueryResponse.fromProtobuf(src);
                    if (!queryResponse.isSuccess()) {
                        throw new PilosaException(queryResponse.getErrorMessage());
                    }
                    return queryResponse;
                }
            }
            throw new PilosaException("Server returned empty response");
        } catch (IOException ex) {
            throw new PilosaException("Error while reading response", ex);
        }
    }

    void importColumns(ShardRecords records) {
        String indexName = records.getIndexName();
        List<IFragmentNode> nodes;
        if (records.isIndexKeys() || records.isFieldKeys()) {
            nodes = new ArrayList<>();
            IFragmentNode node = fetchCoordinatorNode();
            nodes.add(node);
        } else {
            nodes = fetchFragmentNodes(indexName, records.getShard());
        }
        for (IFragmentNode node : nodes) {
            Cluster cluster = Cluster.withHost(node.toURI());
            PilosaClient client = this.newClientInstance(cluster, this.options);
            ImportRequest importRequest = records.toImportRequest();
            client.importNode(importRequest);
        }
    }

    List<IFragmentNode> fetchFragmentNodes(String indexName, long shard) {
        String key = String.format("%s%d", indexName, shard);
        List<IFragmentNode> nodes;

        if (this.fragmentNodeCache == null) {
            this.fragmentNodeCache = new HashMap<>();
        } else {
            // Try to load from the cache first
            nodes = this.fragmentNodeCache.get(key);
            if (nodes != null) {
                return nodes;
            }
        }

        String path = String.format("/internal/fragment/nodes?index=%s&shard=%d", indexName, shard);
        try {
            CloseableHttpResponse response = clientExecute("GET", path, null, null, "Error while fetching fragment nodes",
                    ReturnClientResponse.ERROR_CHECKED_RESPONSE);
            HttpEntity entity = response.getEntity();
            if (entity != null) {
                try (InputStream src = response.getEntity().getContent()) {
                    nodes = mapper.readValue(src, new TypeReference<List<FragmentNode>>() {
                    });
                }
                // Cache the nodes
                this.fragmentNodeCache.put(key, nodes);
                return nodes;
            }
            throw new PilosaException("Server returned empty response");
        } catch (IOException ex) {
            throw new PilosaException("Error while reading response", ex);
        }
    }

    IFragmentNode fetchCoordinatorNode() {
        try {
            CloseableHttpResponse response = clientExecute("GET", "/status", null, null,
                    "Error while fetch the coordinator node",
                    ReturnClientResponse.ERROR_CHECKED_RESPONSE);
            HttpEntity entity = response.getEntity();
            if (entity != null) {
                try (InputStream src = response.getEntity().getContent()) {
                    StatusInfo statusInfo = StatusInfo.fromInputStream(src);
                    StatusNodeInfo coordinatorNode = statusInfo.getCoordinatorNode();
                    if (coordinatorNode == null) {
                        throw new PilosaException("Coordinator node not found");
                    }
                    FragmentNode node = new FragmentNode();
                    StatusNodeURIInfo uri = coordinatorNode.getUri();
                    FragmentNodeURI nodeURI = new FragmentNodeURI();
                    nodeURI.setScheme(uri.getScheme());
                    nodeURI.setHost(uri.getHost());
                    nodeURI.setPort(uri.getPort());
                    node.setURI(nodeURI);
                    return node;
                }
            }
            throw new PilosaException("Server returned empty response");
        } catch (IOException ex) {
            throw new PilosaException("Error while reading response", ex);
        }
    }

    void importNode(ImportRequest request) {
        ByteArrayEntity entity = new ByteArrayEntity(request.getPayload());
        clientExecute("POST", request.getPath(), entity, protobufHeaders, "Error while importing");
    }

    private String readStream(InputStream stream) throws IOException {
        ByteArrayOutputStream result = new ByteArrayOutputStream();
        byte[] buffer = new byte[1024];
        int length;
        while ((length = stream.read(buffer)) != -1) {
            result.write(buffer, 0, length);
        }
        return result.toString();
    }

    private String makeUserAgent() {
        return String.format("java-pilosa/%s", Version.getVersion());
    }

    private enum ReturnClientResponse {
        RAW_RESPONSE,
        ERROR_CHECKED_RESPONSE,
        NO_RESPONSE,
    }

    static {
        ObjectMapper m = new ObjectMapper();
        m.configure(DeserializationFeature.FAIL_ON_UNKNOWN_PROPERTIES, false);
        mapper = m;

        protobufHeaders = new Header[]{
                new BasicHeader("Content-Type", "application/x-protobuf"),
                new BasicHeader("Accept", "application/x-protobuf")
        };
    }

    private static final ObjectMapper mapper;
    private static final String HTTP = "http";
    private static final String HTTPS = "https";
    private static final int MAX_HOSTS = 10;
    private static final Header[] protobufHeaders;
    private static final Logger logger = LoggerFactory.getLogger("pilosa");
    private Cluster cluster;
    private URI currentAddress;
    private CloseableHttpClient client = null;
    private ClientOptions options;
    private Map<String, List<IFragmentNode>> fragmentNodeCache = null;
}

class QueryRequest {
    private Index index;
    private String query = "";
    private boolean retrieveColumnAttributes = false;
    private boolean excludeColumns = false;
    private boolean excludeRowAttributes = false;
    private Long[] shards = {};
    private boolean useCoordinator;

    private QueryRequest(Index index) {
        this.index = index;
    }

    static QueryRequest withIndex(Index index) {
        return new QueryRequest(index);
    }

    static QueryRequest withQuery(PqlQuery query) {
        QueryRequest request = QueryRequest.withIndex(query.getIndex());
        SerializedQuery q = query.serialize();
        request.setQuery(q.getQuery());
        request.useCoordinator = q.isWriteKeys();
        return request;
    }

    String getQuery() {
        return this.query;
    }

    Index getIndex() {
        return this.index;
    }

    void setQuery(String query) {
        this.query = query;
    }

    void setRetrieveColumnAttributes(boolean ok) {
        this.retrieveColumnAttributes = ok;
    }

    public void setExcludeColumns(boolean excludeColumns) {
        this.excludeColumns = excludeColumns;
    }

    public void setExcludeRowAttributes(boolean excludeRowAttributes) {
        this.excludeRowAttributes = excludeRowAttributes;
    }

    public void setShards(Long... shards) {
        this.shards = shards;
    }

    Internal.QueryRequest toProtobuf() {
        return Internal.QueryRequest.newBuilder()
                .setQuery(this.query)
                .setColumnAttrs(this.retrieveColumnAttributes)
                .setExcludeColumns(this.excludeColumns)
                .setExcludeRowAttrs(this.excludeRowAttributes)
                .addAllShards(Arrays.asList(this.shards))
                .build();
    }
}

interface IFragmentNode {
    URI toURI();
}

class FragmentNode implements IFragmentNode {
    public void setURI(FragmentNodeURI uri) {
        this.uri = uri;
    }

    public URI toURI() {
        return this.uri.toURI();
    }

    private FragmentNodeURI uri = new FragmentNodeURI();
}

class FragmentNodeURI {
    @SuppressWarnings("unused")
    public void setScheme(String scheme) {
        this.scheme = scheme;
    }

    @SuppressWarnings("unused")
    public void setHost(String host) {
        this.host = host;
    }

    @SuppressWarnings("unused")
    public void setPort(int port) {
        this.port = port;
    }

    URI toURI() {
        return URI.address(String.format("%s://%s:%d", this.scheme, this.host, this.port));
    }

    private String scheme;
    private String host;
    private int port;
}

class BitImportManager {
    public void run(final PilosaClient client, final Field field, final RecordIterator iterator, final BlockingQueue<ImportStatusUpdate> statusQueue) {
        final long shardWidth = this.options.getShardWidth();
        final int threadCount = this.options.getThreadCount();
        final int batchSize = this.options.getBatchSize();
        List<BlockingQueue<Record>> queues = new ArrayList<>(threadCount);
        List<Future> workers = new ArrayList<>(threadCount);

        ExecutorService service = Executors.newFixedThreadPool(threadCount);
        for (int i = 0; i < threadCount; i++) {
            BlockingQueue<Record> q = new LinkedBlockingDeque<>(batchSize);
            queues.add(q);
            Runnable worker = new BitImportWorker(client, field, q, statusQueue, this.options);
            workers.add(service.submit(worker));
        }

        try {
            // Push columns from the iterator
            while (iterator.hasNext()) {
                Record record = iterator.next();
                long shard = record.shard(shardWidth);
                queues.get((int) (shard % threadCount)).put(record);
            }

            // Signal the threads to stop
            for (BlockingQueue<Record> q : queues) {
                q.put(Column.DEFAULT);
            }

            // Prepare to terminate the executor
            service.shutdown();

            for (Future worker : workers) {
                worker.get();
            }
        } catch (InterruptedException e) {
            for (Future worker : workers) {
                worker.cancel(true);
            }
        } catch (ExecutionException e) {
            throw new PilosaException("Error in import worker", e);
        }

    }

    BitImportManager(ImportOptions importOptions) {
        this.options = importOptions;
    }

    private final ImportOptions options;
}

class BitImportWorker implements Runnable {
    BitImportWorker(final PilosaClient client,
                    final Field field,
                    final BlockingQueue<Record> queue,
                    final BlockingQueue<ImportStatusUpdate> statusQueue,
                    final ImportOptions options) {
        this.client = client;
        this.field = field;
        this.queue = queue;
        this.statusQueue = statusQueue;
        this.options = options;
    }

    @Override
    public void run() {
        final long shardWidth = this.options.getShardWidth();
        final ImportOptions.Strategy strategy = this.options.getStrategy();
        final long timeout = this.options.getTimeoutMs();
        int batchCountDown = this.options.getBatchSize();
        long tic = System.currentTimeMillis();

        while (!Thread.currentThread().isInterrupted()) {
            try {
                Record record = this.queue.take();
                if (record.isDefault()) {
                    break;
                }
                long shard = record.shard(shardWidth);
                ShardRecords shardRecords = shardGroup.get(shard);
                if (shardRecords == null) {
                    if (this.field.getOptions().getFieldType() == FieldType.INT) {
                        shardRecords = ShardFieldValues.create(this.field, shard);
                    } else {
                        shardRecords = ShardColumns.create(this.field, shard);
                    }
                    shardGroup.put(shard, shardRecords);
                }
                shardRecords.add(record);
                batchCountDown -= 1;
                if (strategy.equals(ImportOptions.Strategy.BATCH) && batchCountDown == 0) {
                    for (Map.Entry<Long, ShardRecords> entry : this.shardGroup.entrySet()) {
                        shardRecords = entry.getValue();
                        if (shardRecords.size() > 0) {
                            importRecords(entry.getValue());
                        }
                    }
                    batchCountDown = this.options.getBatchSize();
                    tic = System.currentTimeMillis();
                } else if (strategy.equals(ImportOptions.Strategy.TIMEOUT) && (System.currentTimeMillis() - tic) > timeout) {
                    importRecords(shardGroup.get(largestShard()));
                    batchCountDown = this.options.getBatchSize();
                    tic = System.currentTimeMillis();
                }
            } catch (InterruptedException e) {
                break;
            }
        }
        // The thread is shutting down, import remaining columns in the batch
        for (Map.Entry<Long, ShardRecords> entry : this.shardGroup.entrySet()) {
            ShardRecords records = entry.getValue();
            if (records.size() > 0) {
                try {
                    importRecords(entry.getValue());
                } catch (InterruptedException e) {
                    Thread.currentThread().interrupt();
                }
            }
        }
    }

    private long largestShard() {
        long largestCount = 0;
        long largestShard = -1;
        for (Map.Entry<Long, ShardRecords> entry : this.shardGroup.entrySet()) {
            ShardRecords records = entry.getValue();
            int shardBitCount = records.size();
            if (shardBitCount > largestCount) {
                largestCount = shardBitCount;
                largestShard = entry.getKey();
            }
        }
        return largestShard;
    }

    private void importRecords(ShardRecords records) throws InterruptedException {
        long tic = System.currentTimeMillis();
        this.client.importColumns(records);
        if (this.statusQueue != null) {
            long tac = System.currentTimeMillis();
            ImportStatusUpdate statusUpdate = new ImportStatusUpdate(Thread.currentThread().getId(),
                    records.getShard(), records.size(), tac - tic);
            this.statusQueue.offer(statusUpdate, 1, TimeUnit.SECONDS);
        }
        records.clear();
    }

    private final PilosaClient client;
    private final Field field;
    private final BlockingQueue<Record> queue;
    private final BlockingQueue<ImportStatusUpdate> statusQueue;
    private final ImportOptions options;
    private Map<Long, ShardRecords> shardGroup = new HashMap<>();
}<|MERGE_RESOLUTION|>--- conflicted
+++ resolved
@@ -42,14 +42,7 @@
 import com.pilosa.client.exceptions.PilosaURIException;
 import com.pilosa.client.exceptions.ValidationException;
 import com.pilosa.client.orm.*;
-<<<<<<< HEAD
-import com.pilosa.client.status.FieldInfo;
-import com.pilosa.client.status.IFieldInfo;
-import com.pilosa.client.status.IndexInfo;
-import com.pilosa.client.status.SchemaInfo;
-=======
 import com.pilosa.client.status.*;
->>>>>>> 7c672aa8
 import org.apache.http.Header;
 import org.apache.http.HttpEntity;
 import org.apache.http.client.config.RequestConfig;
@@ -322,7 +315,7 @@
         String path = "/schema";
         try {
             try (CloseableHttpResponse response = clientExecute("GET", path, null, null, "Error while reading schema",
-                    ReturnClientResponse.ERROR_CHECKED_RESPONSE)) {
+                    ReturnClientResponse.ERROR_CHECKED_RESPONSE, false)) {
                 HttpEntity entity = response.getEntity();
                 if (entity != null) {
                     try (InputStream src = entity.getContent()) {
@@ -422,7 +415,7 @@
      */
     public CloseableHttpResponse httpRequest(final String method, final String path, final ByteArrayEntity data,
                                              Header[] headers) {
-        return clientExecute(method, path, data, headers, "HTTP request error", ReturnClientResponse.RAW_RESPONSE);
+        return clientExecute(method, path, data, headers, "HTTP request error", ReturnClientResponse.RAW_RESPONSE, false);
     }
 
     protected PilosaClient(Cluster cluster, ClientOptions options) {
@@ -478,18 +471,19 @@
 
     private void clientExecute(final String method, final String path, final ByteArrayEntity data,
                                Header[] headers, String errorMessage) {
-        clientExecute(method, path, data, headers, errorMessage, ReturnClientResponse.NO_RESPONSE);
+        clientExecute(method, path, data, headers, errorMessage, ReturnClientResponse.NO_RESPONSE, false);
     }
 
     private CloseableHttpResponse clientExecute(final String method, final String path, final ByteArrayEntity data,
-                                                Header[] headers, String errorMessage, ReturnClientResponse returnResponse) {
+                                                Header[] headers, String errorMessage, ReturnClientResponse returnResponse,
+                                                boolean useCoordinator) {
         if (this.client == null) {
             connect();
         }
         CloseableHttpResponse response = null;
         // try at most MAX_HOSTS non-failed hosts; protect against broken cluster.removeHost
         for (int i = 0; i < MAX_HOSTS; i++) {
-            HttpRequestBase request = makeRequest(method, path, data, headers);
+            HttpRequestBase request = makeRequest(method, path, data, headers, useCoordinator);
             logger.debug("Request: {} {}", request.getMethod(), request.getURI());
             try {
                 response = client.execute(request);
@@ -536,9 +530,16 @@
         }
     }
 
-    HttpRequestBase makeRequest(final String method, final String path, final ByteArrayEntity data, final Header[] headers) {
+    HttpRequestBase makeRequest(final String method, final String path, final ByteArrayEntity data, final Header[] headers, boolean useCoordinator) {
         HttpRequestBase request;
-        String uri = this.getAddress() + path;
+        String uri;
+        if (useCoordinator) {
+            IFragmentNode node = fetchCoordinatorNode();
+            uri = node.toURI().getNormalized() + path;
+        } else {
+            uri = this.getAddress() + path;
+        }
+
         switch (method) {
             case "GET":
                 request = new HttpGet(uri);
@@ -565,7 +566,7 @@
         ByteArrayEntity body = new ByteArrayEntity(qr.toByteArray());
         try {
             CloseableHttpResponse response = clientExecute("POST", path, body, protobufHeaders, "Error while posting query",
-                    ReturnClientResponse.RAW_RESPONSE);
+                    ReturnClientResponse.RAW_RESPONSE, request.isUseCoordinator());
             HttpEntity entity = response.getEntity();
             if (entity != null) {
                 try (InputStream src = entity.getContent()) {
@@ -617,7 +618,7 @@
         String path = String.format("/internal/fragment/nodes?index=%s&shard=%d", indexName, shard);
         try {
             CloseableHttpResponse response = clientExecute("GET", path, null, null, "Error while fetching fragment nodes",
-                    ReturnClientResponse.ERROR_CHECKED_RESPONSE);
+                    ReturnClientResponse.ERROR_CHECKED_RESPONSE, false);
             HttpEntity entity = response.getEntity();
             if (entity != null) {
                 try (InputStream src = response.getEntity().getContent()) {
@@ -638,7 +639,7 @@
         try {
             CloseableHttpResponse response = clientExecute("GET", "/status", null, null,
                     "Error while fetch the coordinator node",
-                    ReturnClientResponse.ERROR_CHECKED_RESPONSE);
+                    ReturnClientResponse.ERROR_CHECKED_RESPONSE, false);
             HttpEntity entity = response.getEntity();
             if (entity != null) {
                 try (InputStream src = response.getEntity().getContent()) {
@@ -745,6 +746,10 @@
         return this.index;
     }
 
+    public boolean isUseCoordinator() {
+        return this.useCoordinator;
+    }
+
     void setQuery(String query) {
         this.query = query;
     }
