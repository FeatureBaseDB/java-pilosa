--- conflicted
+++ resolved
@@ -397,13 +397,8 @@
         }
 
         try {
-<<<<<<< HEAD
             String valuesString = (attrValues == null || attrValues.length == 0) ? "" : String.format(",attrValues=%s", this.mapper.writeValueAsString(attrValues));
-            String rowString = (row == null) ? "" : String.format(",%s", row.serialize());
-=======
-            String valuesString = (values == null || values.length == 0) ? "" : String.format(",filters=%s", this.mapper.writeValueAsString(values));
             String rowString = (row == null) ? "" : String.format(",%s", row.serialize().getQuery());
->>>>>>> f1aae73f
             String s = String.format("TopN(%s%s,n=%d%s%s)",
                     this.name, rowString, n, fieldString, valuesString);
             return this.index.pqlQuery(s, false);
