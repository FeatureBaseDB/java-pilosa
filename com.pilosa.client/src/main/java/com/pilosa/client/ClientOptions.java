/*
 * Copyright 2017 Pilosa Corp.
 *
 * Redistribution and use in source and binary forms, with or without
 * modification, are permitted provided that the following conditions
 * are met:
 *
 * 1. Redistributions of source code must retain the above copyright
 * notice, this list of conditions and the following disclaimer.
 *
 * 2. Redistributions in binary form must reproduce the above copyright
 * notice, this list of conditions and the following disclaimer in the
 * documentation and/or other materials provided with the distribution.
 *
 * 3. Neither the name of the copyright holder nor the names of its
 * contributors may be used to endorse or promote products derived
 * from this software without specific prior written permission.
 *
 * THIS SOFTWARE IS PROVIDED BY THE COPYRIGHT HOLDERS AND
 * CONTRIBUTORS "AS IS" AND ANY EXPRESS OR IMPLIED WARRANTIES,
 * INCLUDING, BUT NOT LIMITED TO, THE IMPLIED WARRANTIES OF
 * MERCHANTABILITY AND FITNESS FOR A PARTICULAR PURPOSE ARE
 * DISCLAIMED. IN NO EVENT SHALL THE COPYRIGHT HOLDER OR
 * CONTRIBUTORS BE LIABLE FOR ANY DIRECT, INDIRECT, INCIDENTAL,
 * SPECIAL, EXEMPLARY, OR CONSEQUENTIAL DAMAGES (INCLUDING,
 * BUT NOT LIMITED TO, PROCUREMENT OF SUBSTITUTE GOODS OR
 * SERVICES; LOSS OF USE, DATA, OR PROFITS; OR BUSINESS
 * INTERRUPTION) HOWEVER CAUSED AND ON ANY THEORY OF LIABILITY,
 * WHETHER IN CONTRACT, STRICT LIABILITY, OR TORT (INCLUDING
 * NEGLIGENCE OR OTHERWISE) ARISING IN ANY WAY OUT OF THE USE
 * OF THIS SOFTWARE, EVEN IF ADVISED OF THE POSSIBILITY OF SUCH
 * DAMAGE.
 */

package com.pilosa.client;

import org.apache.http.ssl.SSLContexts;

import javax.net.ssl.SSLContext;

/**
 * Contains options to customize {@link PilosaClient}.
 * <p>
 * In order to set options, create a {@link ClientOptions.Builder} object using {@link ClientOptions#builder()}.
 * <p>
 * <pre>
 * <code>
 *     ClientOptions options = ClientOptions.builder()
 *          .setSocketTimeout(10000)
 *          .setConnectTimeout(100)
 *          .build();
 * </code>
 * </pre>
 */
@SuppressWarnings("WeakerAccess")
public final class ClientOptions {
    public static class Builder {
        private Builder() {
        }

        /**
         * Sets the timeout for waiting for data from the socket.
         *
         * @param millis timeout in milliseconds
         * @return ClientOptions builder object
         */
        public Builder setSocketTimeout(int millis) {
            this.socketTimeout = millis;
            return this;
        }

        /**
         * Sets the timeout for establishing a connection.
         *
         * @param millis timeout in milliseconds
         * @return ClientOptions builder object
         */
        public Builder setConnectTimeout(int millis) {
            this.connectTimeout = millis;
            return this;
        }

        /**
         * Sets the number of retries before failing a request.
         * @param count number of retries
         * @return ClientOptions builder object
         */
        public Builder setRetryCount(int count) {
            this.retryCount = count;
            return this;
        }

        /**
         * Sets the number of maximum connections per host.
         * <p>
         *     Determines the number of concurrent requests that can run against a Pilosa host.
         *
         * @param size maximum number of connections per host
         * @return ClientOptions builder object
         */
        public Builder setConnectionPoolSizePerRoute(int size) {
            this.connectionPoolSizePerRoute = size;
            return this;
        }

        /**
         * Sets the number of maximum total connections.
         * <p>
         *     Determines the number of concurrent requests that can run against a Pilosa cluster.
         *
         * @param size maximum number of connections per cluster
         * @return ClientOptions builder object
         */
        public Builder setConnectionPoolTotalSize(int size) {
            this.connectionPoolTotalSize = size;
            return this;
        }

        public Builder setSslContext(SSLContext sslContext) {
            this.sslContext = sslContext;
            return this;
        }

        public Builder setSkipVersionCheck() {
            this.skipVersionCheck = true;
            return this;
        }

        public Builder setLegacyMode(boolean enable) {
            this.legacyMode = enable;
            this.skipVersionCheck = true;
            return this;
        }

        public Builder setImportThreadCount(int threadCount) {
            this.importThreadCount = threadCount;
            return this;
        }

        public Builder setSliceWidth(long sliceWidth) {
            this.sliceWidth = sliceWidth;
            return this;
        }

        /**
         * Creates the ClientOptions object.
         * @return ClientOptions object
         */
        public ClientOptions build() {
            return new ClientOptions(this.socketTimeout, this.connectTimeout,
                    this.retryCount, this.connectionPoolSizePerRoute, this.connectionPoolTotalSize,
<<<<<<< HEAD
                    this.sslContext, this.skipVersionCheck, this.legacyMode,
                    this.importThreadCount, this.sliceWidth);
=======
                    this.sslContext);
>>>>>>> 80ca907e
        }

        private int socketTimeout = 300000;
        private int connectTimeout = 30000;
        private int retryCount = 3;
        private int connectionPoolSizePerRoute = 10;
        private int connectionPoolTotalSize = 100;
        private SSLContext sslContext = SSLContexts.createDefault();
        private boolean skipVersionCheck = false;
        private boolean legacyMode = false;
        private int importThreadCount = Runtime.getRuntime().availableProcessors();
        private long sliceWidth = 1048576L;
    }

    /**
     * Creates a ClientOptions.Builder object.
     * @return a Builder object
     */
    public static Builder builder() {
        return new Builder();
    }

    public int getSocketTimeout() {
        return socketTimeout;
    }

    public int getConnectTimeout() {
        return connectTimeout;
    }

    public int getRetryCount() {
        return retryCount;
    }

    public int getConnectionPoolSizePerRoute() {
        return connectionPoolSizePerRoute;
    }

    public int getConnectionPoolTotalSize() {
        return connectionPoolTotalSize;
    }

    public SSLContext getSslContext() {
        return this.sslContext;
    }

<<<<<<< HEAD
    public boolean isSkipVersionCheck() {
        return this.skipVersionCheck;
    }

    public boolean isLegacyMode() {
        return this.legacyMode;
    }

    public int getImportThreadCount() {
        return this.importThreadCount;
    }

    public long getSliceWidth() {
        return this.sliceWidth;
    }

    private ClientOptions(final int socketTimeout, final int connectTimeout, final int retryCount,
                          final int connectionPoolSizePerRoute, final int connectionPoolTotalSize,
                          final SSLContext sslContext, final boolean skipVersionCheck,
                          final boolean legacyMode, final int importThreadCount,
                          final long sliceWidth) {
=======
    private ClientOptions(final int socketTimeout, final int connectTimeout, final int retryCount,
                          final int connectionPoolSizePerRoute, final int connectionPoolTotalSize,
                          final SSLContext sslContext) {
>>>>>>> 80ca907e
        this.socketTimeout = socketTimeout;
        this.connectTimeout = connectTimeout;
        this.retryCount = retryCount;
        this.connectionPoolSizePerRoute = connectionPoolSizePerRoute;
        this.connectionPoolTotalSize = connectionPoolTotalSize;
        this.sslContext = sslContext;
<<<<<<< HEAD
        this.skipVersionCheck = skipVersionCheck;
        this.legacyMode = legacyMode;
        this.importThreadCount = importThreadCount;
        this.sliceWidth = sliceWidth;
=======
>>>>>>> 80ca907e
    }

    private final int socketTimeout; // milliseconds
    private final int connectTimeout; // milliseconds
    private final int retryCount;
    private final int connectionPoolSizePerRoute;
    private final int connectionPoolTotalSize;
    private final SSLContext sslContext;
<<<<<<< HEAD
    private final boolean legacyMode;
    private final boolean skipVersionCheck;
    private final int importThreadCount;
    private final long sliceWidth;
=======
>>>>>>> 80ca907e
}<|MERGE_RESOLUTION|>--- conflicted
+++ resolved
@@ -149,12 +149,7 @@
         public ClientOptions build() {
             return new ClientOptions(this.socketTimeout, this.connectTimeout,
                     this.retryCount, this.connectionPoolSizePerRoute, this.connectionPoolTotalSize,
-<<<<<<< HEAD
-                    this.sslContext, this.skipVersionCheck, this.legacyMode,
-                    this.importThreadCount, this.sliceWidth);
-=======
-                    this.sslContext);
->>>>>>> 80ca907e
+                    this.sslContext, this.importThreadCount, this.sliceWidth);
         }
 
         private int socketTimeout = 300000;
@@ -201,15 +196,6 @@
         return this.sslContext;
     }
 
-<<<<<<< HEAD
-    public boolean isSkipVersionCheck() {
-        return this.skipVersionCheck;
-    }
-
-    public boolean isLegacyMode() {
-        return this.legacyMode;
-    }
-
     public int getImportThreadCount() {
         return this.importThreadCount;
     }
@@ -220,27 +206,16 @@
 
     private ClientOptions(final int socketTimeout, final int connectTimeout, final int retryCount,
                           final int connectionPoolSizePerRoute, final int connectionPoolTotalSize,
-                          final SSLContext sslContext, final boolean skipVersionCheck,
-                          final boolean legacyMode, final int importThreadCount,
+                          final SSLContext sslContext, final int importThreadCount,
                           final long sliceWidth) {
-=======
-    private ClientOptions(final int socketTimeout, final int connectTimeout, final int retryCount,
-                          final int connectionPoolSizePerRoute, final int connectionPoolTotalSize,
-                          final SSLContext sslContext) {
->>>>>>> 80ca907e
         this.socketTimeout = socketTimeout;
         this.connectTimeout = connectTimeout;
         this.retryCount = retryCount;
         this.connectionPoolSizePerRoute = connectionPoolSizePerRoute;
         this.connectionPoolTotalSize = connectionPoolTotalSize;
         this.sslContext = sslContext;
-<<<<<<< HEAD
-        this.skipVersionCheck = skipVersionCheck;
-        this.legacyMode = legacyMode;
         this.importThreadCount = importThreadCount;
         this.sliceWidth = sliceWidth;
-=======
->>>>>>> 80ca907e
     }
 
     private final int socketTimeout; // milliseconds
@@ -249,11 +224,6 @@
     private final int connectionPoolSizePerRoute;
     private final int connectionPoolTotalSize;
     private final SSLContext sslContext;
-<<<<<<< HEAD
-    private final boolean legacyMode;
-    private final boolean skipVersionCheck;
     private final int importThreadCount;
     private final long sliceWidth;
-=======
->>>>>>> 80ca907e
 }