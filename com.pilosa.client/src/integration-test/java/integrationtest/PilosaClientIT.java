/*
 * Copyright 2017 Pilosa Corp.
 *
 * Redistribution and use in source and binary forms, with or without
 * modification, are permitted provided that the following conditions
 * are met:
 *
 * 1. Redistributions of source code must retain the above copyright
 * notice, this list of conditions and the following disclaimer.
 *
 * 2. Redistributions in binary form must reproduce the above copyright
 * notice, this list of conditions and the following disclaimer in the
 * documentation and/or other materials provided with the distribution.
 *
 * 3. Neither the name of the copyright holder nor the names of its
 * contributors may be used to endorse or promote products derived
 * from this software without specific prior written permission.
 *
 * THIS SOFTWARE IS PROVIDED BY THE COPYRIGHT HOLDERS AND
 * CONTRIBUTORS "AS IS" AND ANY EXPRESS OR IMPLIED WARRANTIES,
 * INCLUDING, BUT NOT LIMITED TO, THE IMPLIED WARRANTIES OF
 * MERCHANTABILITY AND FITNESS FOR A PARTICULAR PURPOSE ARE
 * DISCLAIMED. IN NO EVENT SHALL THE COPYRIGHT HOLDER OR
 * CONTRIBUTORS BE LIABLE FOR ANY DIRECT, INDIRECT, INCIDENTAL,
 * SPECIAL, EXEMPLARY, OR CONSEQUENTIAL DAMAGES (INCLUDING,
 * BUT NOT LIMITED TO, PROCUREMENT OF SUBSTITUTE GOODS OR
 * SERVICES; LOSS OF USE, DATA, OR PROFITS; OR BUSINESS
 * INTERRUPTION) HOWEVER CAUSED AND ON ANY THEORY OF LIABILITY,
 * WHETHER IN CONTRACT, STRICT LIABILITY, OR TORT (INCLUDING
 * NEGLIGENCE OR OTHERWISE) ARISING IN ANY WAY OUT OF THE USE
 * OF THIS SOFTWARE, EVEN IF ADVISED OF THE POSSIBILITY OF SUCH
 * DAMAGE.
 */

package integrationtest;

import com.pilosa.client.*;
import com.pilosa.client.exceptions.HttpConflict;
import com.pilosa.client.exceptions.PilosaException;
import com.pilosa.client.orm.*;
import com.sun.net.httpserver.HttpExchange;
import com.sun.net.httpserver.HttpHandler;
import com.sun.net.httpserver.HttpServer;
import org.junit.After;
import org.junit.Before;
import org.junit.Test;
import org.junit.experimental.categories.Category;

import java.io.IOException;
import java.io.OutputStream;
import java.net.InetSocketAddress;
import java.util.*;
import java.util.concurrent.BlockingQueue;
import java.util.concurrent.LinkedBlockingDeque;

import static org.junit.Assert.*;

// Note that this integration test creates many random indexes.
// It's recommended to run an ephemeral Pilosa server.
// E.g., with docker:
// $ docker run -it --rm --name pilosa -p 10101:10101 pilosa:latest

@Category(IntegrationTest.class)
public class PilosaClientIT {
    private Schema schema;
    private Index colIndex;
    private Index index;
    private Index keyIndex;
    private Field field;
    private Field keyField;

    @Before
    public void setUp() throws IOException {
        try (PilosaClient client = getClient()) {
            this.schema = client.readSchema();
            this.index = schema.index(getRandomIndexName());
            this.index.field("another-field");
            this.index.field("test");
            this.index.field("count-test");
            this.index.field("topn_test");

            this.colIndex = schema.index(this.index.getName() + "-opts");
            FieldOptions fieldOptions = FieldOptions.withDefaults();
            this.field = this.colIndex.field("collab", fieldOptions);
            fieldOptions = FieldOptions.builder()
                    .keys(true)
                    .build();
            this.keyField = this.index.field("index-key-field", fieldOptions);

            IndexOptions indexOptions = IndexOptions.builder()
                    .keys(true)
                    .build();
            this.keyIndex = schema.index("key-index", indexOptions);

            client.syncSchema(this.schema);
        }
    }

    @After
    public void tearDown() throws IOException {
        try (PilosaClient client = getClient()) {
            client.deleteIndex(this.index);
            client.deleteIndex(this.colIndex);
            client.deleteIndex(this.keyIndex);
        } catch (PilosaException ex) {
            // pass
        }
    }

    @Test
    public void createClientTest() throws IOException {
        try (PilosaClient client = PilosaClient.withURI(URI.address(":10101"))) {
            assertNotNull(client);
        }
        try (PilosaClient client = PilosaClient.withCluster(Cluster.defaultCluster())) {
            assertNotNull(client);
        }
    }

    @Test
    public void responseDefaultsTest() throws IOException {
        try (PilosaClient client = getClient()) {
            QueryResponse response = client.query(this.field.topN(5));
            assertNotNull(response.getResult().getRow());
            assertNotNull(response.getResult().getCountItems());
            response = client.query(this.field.row(99999));
            assertNotNull(response.getResult().getRow());
            assertNotNull(response.getResult().getCountItems());
        }

    }

    @Test
    public void createFieldWithTimeQuantumTest() throws IOException {
        FieldOptions options = FieldOptions.builder()
                .fieldTime(TimeQuantum.YEAR_MONTH_DAY)
                .build();
        Field field = this.index.field("field-with-timequantum", options);
        try (PilosaClient client = getClient()) {
            client.ensureField(field);
            Schema schema = client.readSchema();
            Field info = findField(schema, field);
            assertNotNull(info);
            assertEquals(TimeQuantum.YEAR_MONTH_DAY, info.getOptions().getTimeQuantum());
        }
    }

    @Test
    public void testSchema() throws IOException {
        try (PilosaClient client = getClient()) {
            Schema schema = client.readSchema();
            assertTrue(schema.getIndexes().size() >= 1);
            assertTrue(schema.getIndexes().entrySet().iterator().next().getValue().getFields().size() >= 1);
            FieldOptions fieldOptions = FieldOptions.builder()
                    .fieldSet(CacheType.LRU, 9999)
                    .build();
            Field field = this.index.field("schema-test-field", fieldOptions);
            client.ensureField(field);
            schema = client.readSchema();
            Field f = schema.getIndexes().get(this.index.getName()).getFields().get("schema-test-field");
            FieldOptions fo = f.getOptions();
            assertEquals(FieldType.SET, fo.getFieldType());
            assertEquals(9999, fo.getCacheSize());
            assertEquals(CacheType.LRU, fo.getCacheType());

            fieldOptions = FieldOptions.builder()
                    .fieldInt(-10, 10)
                    .build();
            field = this.index.field("schema-test-field-int", fieldOptions);
            client.ensureField(field);
            schema = client.readSchema();
            f = schema.getIndexes().get(this.index.getName()).getFields().get("schema-test-field-int");
            fo = f.getOptions();
            assertEquals(FieldType.INT, fo.getFieldType());
            assertEquals(-10, fo.getMin());
            assertEquals(10, fo.getMax());

            fieldOptions = FieldOptions.builder()
                    .fieldTime(TimeQuantum.YEAR_MONTH_DAY)
                    .build();
            field = this.index.field("schema-test-field-time", fieldOptions);
            client.ensureField(field);
            schema = client.readSchema();
            f = schema.getIndexes().get(this.index.getName()).getFields().get("schema-test-field-time");
            fo = f.getOptions();
            assertEquals(FieldType.TIME, fo.getFieldType());
            assertEquals(TimeQuantum.YEAR_MONTH_DAY, fo.getTimeQuantum());
        }
    }

    @Test
    public void queryTest() throws IOException {
        try (PilosaClient client = getClient()) {
            Field field = this.index.field("query-test");
            client.ensureField(field);
            QueryResponse response = client.query(field.set(555, 10));
            assertNotNull(response.getResult());
        }
    }

    @Test
    public void queryWithColumnsTest() throws IOException {
        try (PilosaClient client = getClient()) {
            Field field = this.index.field("query-test");
            client.ensureField(field);
            client.query(field.set(100, 1000));
            Map<String, Object> columnAttrs = new HashMap<>(1);
            columnAttrs.put("name", "bombo");
            client.query(this.index.setColumnAttrs(1000, columnAttrs));
            QueryOptions queryOptions = QueryOptions.builder()
                    .setColumnAttributes(true)
                    .build();
            QueryResponse response = client.query(field.row(100), queryOptions);
            assertNotNull(response.getColumn());
            assertEquals(1000, response.getColumn().getID());
            assertEquals(columnAttrs, response.getColumn().getAttributes());

            response = client.query(field.row(300));
            assertNull(response.getColumn());
        }
    }

    @Test
    public void protobufCreateIndexDeleteIndexTest() throws IOException {
        final Index indexName = Index.create("to-be-deleted-" + this.index.getName());
        Field field = indexName.field("delfield");
        try (PilosaClient client = getClient()) {
            try {
                client.createIndex(indexName);
                client.createField(field);
                client.query(field.set(1, 2));
            } finally {
                client.deleteIndex(indexName);
            }
        }
    }

    @Test(expected = PilosaException.class)
    public void failedConnectionTest() throws IOException {
        try (PilosaClient client = PilosaClient.withAddress("http://non-existent-sub.pilosa.com:22222")) {
            client.query(this.field.set(15, 10));
        }
    }

    @Test(expected = PilosaException.class)
    public void unknownSchemeTest() throws IOException {
        try (PilosaClient client = PilosaClient.withAddress("notknown://:15555")) {
            client.query(this.field.set(15, 10));
        }
    }

    @Test(expected = PilosaException.class)
    public void parseErrorTest() throws IOException {
        try (PilosaClient client = getClient()) {
            QueryResponse response = client.query(this.index.rawQuery("SetBit(id=5, field=\"test\", col_id:=10)"));
            System.out.println(response);
        }
    }

    @Test
    public void ormCountTest() throws IOException {
        try (PilosaClient client = getClient()) {
            Field countField = this.index.field("count-test");
            client.ensureField(countField);
            PqlBatchQuery qry = this.index.batchQuery();
            qry.add(countField.set(10, 20));
            qry.add(countField.set(10, 21));
            qry.add(countField.set(15, 25));
            client.query(qry);
            QueryResponse response = client.query(this.index.count(countField.row(10)));
            assertEquals(2, response.getResult().getCount());
        }
    }

    @Test
    public void newOrmTest() throws IOException {
        try (PilosaClient client = getClient()) {
            client.query(this.field.set(10, 20));
            QueryResponse response1 = client.query(this.field.row(10));
            assertEquals(0, response1.getColumns().size());
            RowResult row1 = response1.getResult().getRow();
            assertEquals(0, row1.getAttributes().size());
            assertEquals(1, row1.getColumns().size());
            assertEquals(20, (long) row1.getColumns().get(0));

            Map<String, Object> columnAttrs = new HashMap<>(1);
            columnAttrs.put("name", "bombo");
            client.query(this.colIndex.setColumnAttrs(20, columnAttrs));
            QueryOptions queryOptions = QueryOptions.builder()
                    .setColumnAttributes(true)
                    .build();
            QueryResponse response2 = client.query(this.field.row(10), queryOptions);
            ColumnItem column = response2.getColumn();
            assertNotNull(column);
            assertEquals(20, column.getID());

            Map<String, Object> rowAttrs = new HashMap<>(1);
            rowAttrs.put("active", true);
            rowAttrs.put("unsigned", 5);
            rowAttrs.put("height", 1.81);
            rowAttrs.put("name", "Mr. Pi");
            client.query(this.field.setRowAttrs(10, rowAttrs));
            QueryResponse response3 = client.query(this.field.row(10));
            RowResult row = response3.getResult().getRow();
            assertEquals(1, row.getColumns().size());
            assertEquals(4, row.getAttributes().size());
            assertEquals(true, row.getAttributes().get("active"));
            assertEquals(5L, row.getAttributes().get("unsigned"));
            assertEquals(1.81, row.getAttributes().get("height"));
            assertEquals("Mr. Pi", row.getAttributes().get("name"));

            Field topnField = this.index.field("topn_test");
            client.query(topnField.set(155, 551));
            QueryResponse response4 = client.query(topnField.topN(1));
            List<CountResultItem> items = response4.getResult().getCountItems();
            assertEquals(1, items.size());
            CountResultItem item = items.get(0);
            assertEquals(155, item.getID());
            assertEquals(1, item.getCount());
        }
    }

    @Test
    public void testTopN() throws IOException, InterruptedException {
        try (PilosaClient client = getClient()) {
            Field field = this.index.field("topn_test");
            client.ensureField(field);
            client.query(this.index.batchQuery(
                    field.set(10, 5),
                    field.set(10, 10),
                    field.set(10, 15),
                    field.set(20, 5),
                    field.set(30, 5)
            ));
            // The following is required to make this test pass. See: https://github.com/pilosa/pilosa/issues/625
            client.httpRequest("POST", "/recalculate-caches");
            QueryResponse response = client.query(field.topN(2));
            List<CountResultItem> items = response.getResult().getCountItems();
            assertEquals(2, items.size());
            CountResultItem item = items.get(0);
            assertEquals(10, item.getID());
            assertEquals(3, item.getCount());
        }
    }

    @Test
    public void testKeys() throws IOException {
        try (PilosaClient client = getClient()) {
            FieldOptions options = FieldOptions.builder()
                    .keys(true)
                    .build();
            Field field = this.keyIndex.field("keys-test", options);
            client.syncSchema(this.schema);
            client.query(field.set("stringRow", "stringCol"));
            QueryResponse response = client.query(field.row("stringRow"));
            List<String> target = new ArrayList<>();
            target.add("stringCol");
            assertEquals(target, response.getResult().getRow().getKeys());
        }
    }

    @Test(expected = PilosaException.class)
    public void queryFailsWithError() throws IOException {
        try (PilosaClient client = getClient()) {
            client.query(this.index.rawQuery("invalid query"));
        }
    }

    @Test(expected = HttpConflict.class)
    public void createExistingDatabaseFails() throws IOException {
        try (PilosaClient client = getClient()) {
            client.createIndex(this.colIndex);
        }

    }

    @Test(expected = HttpConflict.class)
    public void createExistingFieldFails() throws IOException {
        try (PilosaClient client = getClient()) {
            client.createField(this.field);
        }
    }

    @Test(expected = PilosaException.class)
    public void failedDeleteIndexTest() throws IOException {
        try (PilosaClient client = PilosaClient.withAddress("http://non-existent-sub.pilosa.com:22222")) {
            client.deleteIndex(Index.create("non-existent"));
        }
    }

    @Test
    public void ensureIndexExistsTest() throws IOException {
        try (PilosaClient client = getClient()) {
            final Index index = Index.create(this.index.getName() + "-ensure");
            client.ensureIndex(index);
            client.createField(index.field("frm"));
            client.ensureIndex(index);  // shouldn't throw an exception
            client.deleteIndex(index);
        }
    }

    @Test
    public void ensureFieldExistsTest() throws IOException {
        try (PilosaClient client = getClient()) {
            final Index index = Index.create(this.index.getName() + "-ensure-field");
            try {
                client.createIndex(index);
                final Field field = index.field("field");
                client.ensureField(field);
                client.ensureField(field); // shouldn't throw an exception
                client.query(field.set(1, 10));
            } finally {
                client.deleteIndex(index);
            }
        }
    }

    @Test
    public void deleteFieldTest() throws IOException {
        try (PilosaClient client = getClient()) {
            final Field field = index.field("to-delete");
            client.ensureField(field);
            client.deleteField(field);
            // the following should succeed
            client.createField(field);
        }
    }

    @Test
    public void importTest() throws IOException {
        try (PilosaClient client = this.getClient()) {
            RecordIterator iterator = StaticColumnIterator.columnsWithIDs();
            Field field = this.index.field("importfield");
            client.ensureField(field);
            client.importField(field, iterator);
            PqlBatchQuery bq = index.batchQuery(
                    field.row(2),
                    field.row(7),
                    field.row(10)
            );
            QueryResponse response = client.query(bq);

            List<Long> target = Arrays.asList(3L, 1L, 5L);
            List<QueryResult> results = response.getResults();
            for (int i = 0; i < results.size(); i++) {
                RowResult br = results.get(i).getRow();
                assertEquals(target.get(i), br.getColumns().get(0));
            }
        }
    }

    @Test
    public void importWithKeysTest() throws IOException {
        try (PilosaClient client = this.getClient()) {
            RecordIterator iterator = StaticColumnIterator.columnsWithKeys();
            FieldOptions options = FieldOptions.builder()
                    .keys(true)
                    .build();
            Field field = this.keyIndex.field("importfield-keys", options);
            client.ensureField(field);
            client.importField(field, iterator);
            PqlBatchQuery bq = keyIndex.batchQuery(
                    field.row("two"),
                    field.row("seven"),
                    field.row("ten")
            );
            QueryResponse response = client.query(bq);

            List<String> target = Arrays.asList("three", "one", "five");
            List<QueryResult> results = response.getResults();
            for (int i = 0; i < results.size(); i++) {
                RowResult br = results.get(i).getRow();
                assertEquals(1, br.getKeys().size());
                assertEquals(target.get(i), br.getKeys().get(0));
            }
        }
    }

    @Test
    public void importFieldValuesTest() throws IOException {
        try (PilosaClient client = this.getClient()) {
            RecordIterator iterator = StaticColumnIterator.fieldValuesWithIDs();
            FieldOptions options = FieldOptions.builder()
                    .fieldInt(0, 100)
                    .build();
            Field field = this.index.field("importvaluefield", options);
            client.ensureField(field);
            client.importField(field, iterator);

            Field field2 = this.index.field("importvaluefield-set");
            client.ensureField(field2);
            PqlBatchQuery bq = this.index.batchQuery(
                    field2.set(1, 10),
                    field2.set(1, 7)
            );
            client.query(bq);

            QueryResponse response = client.query(field.sum(field2.row(1)));
            assertEquals(8, response.getResult().getValue());
        }
    }

    @Test
    public void importFieldValuesWithKeysTest() throws IOException {
        try (PilosaClient client = this.getClient()) {
            RecordIterator iterator = StaticColumnIterator.fieldValuesWithKeys();
            FieldOptions options = FieldOptions.builder()
                    .fieldInt(0, 100)
                    .keys(true)
                    .build();
            Field field = this.keyIndex.field("importvaluefieldkeys", options);
            client.ensureField(field);
            client.importField(field, iterator);

            FieldOptions options2 = FieldOptions.builder()
                    .keys(true)
                    .build();
            Field field2 = this.keyIndex.field("importvaluefieldkeys-set", options2);
            client.ensureField(field2);
            PqlBatchQuery bq = this.keyIndex.batchQuery(
                    field2.set("one", "ten"),
                    field2.set("one", "seven")
            );
            client.query(bq);

            QueryResponse response = client.query(field.sum(field2.row("one")));
            assertEquals(8, response.getResult().getValue());
        }
    }

    @Test
    public void importTestWithBatch() throws IOException {
        try (PilosaClient client = this.getClient()) {
            RecordIterator iterator = StaticColumnIterator.columnsWithIDs();
            Field field = this.index.field("importfield");
            client.ensureField(field);
            ImportOptions options = ImportOptions.builder().
                    setStrategy(ImportOptions.Strategy.BATCH).
                    setBatchSize(3).
                    setThreadCount(1).
                    build();

            client.importField(field, iterator, options);
            PqlBatchQuery bq = index.batchQuery(
                    field.row(2),
                    field.row(7),
                    field.row(10)
            );
            QueryResponse response = client.query(bq);

            List<Long> target = Arrays.asList(3L, 1L, 5L);
            List<QueryResult> results = response.getResults();
            for (int i = 0; i < results.size(); i++) {
                RowResult br = results.get(i).getRow();
                assertEquals(target.get(i), br.getColumns().get(0));
            }
        }
    }

    @Test
    public void importTest2() throws IOException {
        class ImportMonitor implements Runnable {
            @Override
            public void run() {
                while (true) {
                    try {
                        ImportStatusUpdate statusUpdate = this.statusQueue.take();
                        assertEquals(String.format("thread:%d imported:%d columns for shard:%d in:%d ms",
                                statusUpdate.getThreadID(), statusUpdate.getImportedCount(), statusUpdate.getShard(), statusUpdate.getTimeMs()),
                                statusUpdate.toString()); // for coverage
                    } catch (InterruptedException e) {
                        break;
                    }
                }
            }

            ImportMonitor(final BlockingQueue<ImportStatusUpdate> statusQueue) {
                this.statusQueue = statusQueue;
            }

            private final BlockingQueue<ImportStatusUpdate> statusQueue;
        }

        try (PilosaClient client = this.getClient()) {
            long maxID = 300_000_000;
            long maxColumns = 100_000;

            BlockingQueue<ImportStatusUpdate> statusQueue = new LinkedBlockingDeque<>(1000);
            ImportMonitor monitor = new ImportMonitor(statusQueue);
            Thread monitorThread = new Thread(monitor);
            monitorThread.setDaemon(true);
            monitorThread.start();

            RecordIterator iterator = new XColumnIterator(maxID, maxColumns);

            Field field = this.index.field("importfield2");
            client.ensureField(field);

            ImportOptions options = ImportOptions.builder()
                    .setBatchSize(100000)
                    .setThreadCount(2)
                    .setStrategy(ImportOptions.Strategy.TIMEOUT)
                    .setTimeoutMs(5)
                    .build();
            client.importField(field, iterator, options, statusQueue);
            monitorThread.interrupt();
        }
    }

    @Test
    public void workerInterruptedTest() throws IOException {
        class Importer implements Runnable {
            Importer(PilosaClient client, Field field) {
                this.client = client;
                this.field = field;
            }

            @Override
            public void run() {
                RecordIterator iterator = new XColumnIterator(1_000, 1_000);
                BlockingQueue<ImportStatusUpdate> statusQueue = new LinkedBlockingDeque<>(1);

                Field field = this.field;
                this.client.ensureField(field);

                ImportOptions options = ImportOptions.builder()
                        .setStrategy(ImportOptions.Strategy.BATCH)
                        .setBatchSize(500)
                        .setThreadCount(1)
                        .build();
                this.client.importField(field, iterator, options, statusQueue);
            }

            PilosaClient client;
            Field field;
        }

        try (PilosaClient client = this.getClient()) {
            Field field = this.index.field("importfield-queue-interrupt");
            client.ensureField(field);
            Thread importer = new Thread(new Importer(client, field));
            importer.setDaemon(true);
            importer.start();
            try {
                Thread.sleep(200);
            } catch (InterruptedException e) {
                fail("interruption was not expected here");
            }
            importer.interrupt();
        }
    }

    @Test
    public void workerImportRemainingColumnsInterruptedTest() throws IOException {
        class Importer implements Runnable {
            Importer(PilosaClient client, Field field) {
                this.client = client;
                this.field = field;
            }

            @Override
            public void run() {
                RecordIterator iterator = new XColumnIterator(1_000, 1_500);
                // There should be 10_000/3_000 == 3 batch status updates
                // And another one for the remaining records
                // Block after the 3 so we have a chance to interrupt the worker thread
                //  while importing remaining records...
                BlockingQueue<ImportStatusUpdate> statusQueue = new LinkedBlockingDeque<>(1);

                Field field = this.field;
                this.client.ensureField(field);

                ImportOptions options = ImportOptions.builder()
                        .setStrategy(ImportOptions.Strategy.BATCH)
                        .setBatchSize(1_000)
                        .setThreadCount(1)
                        .build();
                this.client.importField(field, iterator, options, statusQueue);
            }

            PilosaClient client;
            Field field;
        }

        try (PilosaClient client = this.getClient()) {
            Field field = this.index.field("importfield-queue-interrupt");
            client.ensureField(field);
            Thread importer = new Thread(new Importer(client, field));
//            importer.setDaemon(true);
            importer.start();
            try {
                Thread.sleep(100);
            } catch (InterruptedException e) {
                fail("interruption was not expected here");
            }
            importer.interrupt();
        }
    }

    @Test
    public void getSchemaTest() throws IOException {
        try (PilosaClient client = this.getClient()) {
            Schema schema = client.readSchema();
            assertTrue(schema.getIndexes().size() > 0);
        }
    }

    @Test
    public void getEmptySchemaTest() throws IOException {
        try (PilosaClient client = this.getClient()) {
            client.deleteIndex(this.index);
            client.deleteIndex(this.colIndex);
            client.deleteIndex(this.keyIndex);
            Schema schema = client.readSchema();
            assertEquals(0, schema.getIndexes().size());
        }
    }

    @Test
    public void syncSchemaTest() throws IOException {
        Index remoteIndex = Index.create("remote-index-1");
        Field remoteField = remoteIndex.field("remote-field-1");
        Schema schema1 = Schema.defaultSchema();
        Index index11 = schema1.index("diff-index1");
        index11.field("field1-1");
        index11.field("field1-2");
        Index index12 = schema1.index("diff-index2");
        index12.field("field2-1");
        schema1.index(remoteIndex.getName());

        try (PilosaClient client = this.getClient()) {
            client.ensureIndex(remoteIndex);
            client.ensureField(remoteField);
            client.syncSchema(schema1);
        } finally {
            try (PilosaClient client = this.getClient()) {
                client.deleteIndex(remoteIndex);
                client.deleteIndex(index11);
                client.deleteIndex(index12);
            }
        }
    }

    @Test
    public void rangeFieldTest() throws IOException {
        try (PilosaClient client = getClient()) {
            FieldOptions options = FieldOptions.builder()
                    .fieldInt(10, 20)
                    .build();
            Field field = this.index.field("rangefield", options);
            client.ensureField(field);
            Field field2 = this.index.field("rangefield-test");
            client.ensureField(field2);
            client.query(this.index.batchQuery(
                    field2.set(1, 10),
                    field2.set(1, 100),
                    field.setValue(10, 11),
                    field.setValue(100, 15)
            ));
            QueryResponse response = client.query(field.sum(field2.row(1)));
            assertEquals(26, response.getResult().getValue());
            assertEquals(2, response.getResult().getCount());

            response = client.query(field.min());
            assertEquals(11, response.getResult().getValue());
            assertEquals(1, response.getResult().getCount());

            response = client.query(field.min(field2.row(1)));
            assertEquals(11, response.getResult().getValue());
            assertEquals(1, response.getResult().getCount());

            response = client.query(field.max());
            assertEquals(15, response.getResult().getValue());
            assertEquals(1, response.getResult().getCount());

            response = client.query(field.max(field2.row(1)));
            assertEquals(15, response.getResult().getValue());
            assertEquals(1, response.getResult().getCount());

            response = client.query(field.lessThan(15));
            assertEquals(1, response.getResults().size());
            assertEquals(10, (long) response.getResult().getRow().getColumns().get(0));
        }
    }

    @Test
    public void excludeAttrsColumnsTest() throws IOException {
        try (PilosaClient client = getClient()) {
            Map<String, Object> attrs = new HashMap<>(1);
            attrs.put("foo", "bar");
            client.query(colIndex.batchQuery(
                    field.set(1, 100),
                    field.setRowAttrs(1, attrs)
            ));

            QueryResponse response;
            QueryOptions options;

            // test exclude records.
            options = QueryOptions.builder()
                    .setExcludeColumns(true)
                    .build();
            response = client.query(field.row(1), options);
            assertEquals(0, response.getResult().getRow().getColumns().size());
            assertEquals(1, response.getResult().getRow().getAttributes().size());

            // test exclude attributes.
            options = QueryOptions.builder()
                    .setExcludeAttributes(true)
                    .build();
            response = client.query(field.row(1), options);
            assertEquals(1, response.getResult().getRow().getColumns().size());
            assertEquals(0, response.getResult().getRow().getAttributes().size());

        }
    }

    @Test
    public void httpRequestTest() throws IOException {
        try (PilosaClient client = getClient()) {
            client.httpRequest("GET", "/status");
        }
    }

    @Test
    public void shardsTest() throws IOException {
        try (PilosaClient client = getClient()) {
            final long shardWidth = ClientOptions.DEFAULT_SHARD_WIDTH;
            client.query(colIndex.batchQuery(
                    field.set(1, 100),
                    field.set(1, shardWidth),
                    field.set(1, shardWidth * 3)
            ));

            QueryOptions options = QueryOptions.builder()
                    .setShards(0L, 3L)
                    .build();
            QueryResponse response = client.query(field.row(1), options);

            List<Long> columns = response.getResult().getRow().getColumns();
            assertEquals(2, columns.size());
            assertEquals(100, (long) columns.get(0));
            assertEquals(shardWidth * 3, (long) columns.get(1));
        }
    }

    @Test
    public void warningResponseTest() throws IOException, InterruptedException {
        String path = String.format("/index/%s/query", this.colIndex.getName());
        String msg = "299 pilosa/2.0 \"Deprecated PQL version: PQL v2 will remove support for SetBit() in Pilosa 2.1. Please update your client to support Set() (See https://docs.pilosa.com/pql#versioning).\" \"Sat, 25 Aug 2019 23:34:45 GMT\"";
        HttpServer server = warningResponseHttpServer(path, msg);
        try (PilosaClient client = PilosaClient.withAddress(":15999")) {
            try {
                client.query(this.field.row(1));
            } finally {
                if (server != null) {
                    server.stop(0);
                }
            }
        }
    }

    @Test(expected = PilosaException.class)
    public void importFailNot200() throws IOException {
        HttpServer server = runImportFailsHttpServer();
        try (PilosaClient client = PilosaClient.withAddress(":15999")) {
            RecordIterator iterator = StaticColumnIterator.columnsWithIDs();
            try {
                client.importField(this.index.field("importfield"), iterator);
            } finally {
                if (server != null) {
                    server.stop(0);
                }
            }
        }
    }

    @Test
    public void importFail200Test() throws IOException {
        HttpServer server = runContentSizeLyingHttpServer("/internal/fragment/nodes");
        try (PilosaClient client = PilosaClient.withAddress(":15999")) {
            RecordIterator iterator = StaticColumnIterator.columnsWithIDs();
            try {
                client.importField(this.index.field("importfield"), iterator);
            } catch (PilosaException ex) {
                // pass
                return;
            } finally {
                if (server != null) {
                    server.stop(0);
                }
            }
        }
        fail("Expected PilosaException to be thrown");
    }

    @Test(expected = PilosaException.class)
    public void queryFail404Test() throws IOException {
        HttpServer server = runContentSizeLyingHttpServer("/404");
        try (PilosaClient client = PilosaClient.withAddress(":15999")) {
            try {
                client.query(this.field.set(15, 10));
            } finally {
                if (server != null) {
                    server.stop(0);
                }
            }
        }
    }

    @Test(expected = PilosaException.class)
    public void fail304EmptyResponseTest() throws IOException {
        HttpServer server = runContent0HttpServer("/index/foo", 304);
        try (PilosaClient client = PilosaClient.withAddress(":15999")) {
            try {
                client.createIndex(Index.create("foo"));
            } finally {
                if (server != null) {
                    server.stop(0);
                }
            }
        }
    }

    @Test(expected = PilosaException.class)
    public void failQueryEmptyResponseTest() throws IOException {
        String path = String.format("/index/%s/query", this.field.getIndex().getName());
        HttpServer server = runContent0HttpServer(path, 304);
        try (PilosaClient client = PilosaClient.withAddress(":15999")) {
            try {
                client.query(this.field.set(15, 10));
            } finally {
                if (server != null) {
                    server.stop(0);
                }
            }
        }
    }

    @Test(expected = PilosaException.class)
    public void failFetchFieldNodesEmptyResponseTest() throws IOException {
        HttpServer server = runContent0HttpServer("/internal/fragment/nodes", 204);
        try (PilosaClient client = PilosaClient.withAddress(":15999")) {
            RecordIterator iterator = StaticColumnIterator.columnsWithIDs();
            try {
                client.importField(this.index.field("importfield"), iterator);
            } finally {
                if (server != null) {
                    server.stop(0);
                }
            }
        }
    }

    @Test(expected = PilosaException.class)
    public void failSchemaEmptyResponseTest() throws IOException {
        HttpServer server = runContent0HttpServer("/schema", 204);
        try (PilosaClient client = PilosaClient.withAddress(":15999")) {
            try {
                client.readServerSchema();
            } finally {
                if (server != null) {
                    server.stop(0);
                }
            }
        }
    }

    @Test(expected = PilosaException.class)
    public void failSchema200Test() throws IOException {
        HttpServer server = runContentSizeLyingHttpServer("/schema");
        try (PilosaClient client = PilosaClient.withAddress(":15999")) {
            try {
                client.readServerSchema();
            } finally {
                if (server != null) {
                    server.stop(0);
                }
            }
        }
    }

    @Test(expected = PilosaException.class)
    public void failSchema400IOError() throws IOException {
        HttpServer server = runContentSizeLyingHttpServer400("/schema");
        try (PilosaClient client = PilosaClient.withAddress(":15999")) {
            try {
                client.readServerSchema();
            } finally {
                if (server != null) {
                    server.stop(0);
                }
            }
        }
    }

    @Test(expected = PilosaException.class)
    public void failOverTest() {
        Cluster c = Cluster.defaultCluster();
        for (int i = 0; i < 20; i++) {
            c.addHost(URI.address(String.format("n%d.nonexistent-improbable.net:5000", i)));
        }
        PilosaClient client = PilosaClient.withCluster(c);
        client.readServerSchema();
    }

    @Test(expected = RuntimeException.class)
    public void invalidPilosaClientFails() throws IOException {
        Cluster cluster = Cluster.withHost(URI.address(getBindAddress()));
        ClientOptions options = ClientOptions.builder().build();
        try (PilosaClient client = new InvalidPilosaClient(cluster, options)) {
            RecordIterator iterator = StaticColumnIterator.columnsWithIDs();
            Field field = this.index.field("importfield");
            client.importField(field, iterator);
        }
    }

    @Test(expected = PilosaException.class)
    public void failUnknownErrorResponseTest() throws IOException {
        HttpServer server = runContent0HttpServer("/schema", 504);
        try (PilosaClient client = PilosaClient.withAddress(":15999")) {
            try {
                client.readServerSchema();
            } finally {
                if (server != null) {
                    server.stop(0);
                }
            }
        }
    }

    @Test(expected = PilosaException.class)
    public void failNoCoordinatorTest() throws IOException {
        HttpServer server = runNoCoordinatorHttpServer();
        try (PilosaClient client = PilosaClient.withAddress(":15999")) {
            try {
                client.query(this.keyField.set(1, "foo"));
            } finally {
                if (server != null) {
                    server.stop(0);
                }
            }
        }
    }


    private static int counter = 0;

    private static String getRandomIndexName() {
        return String.format("testdb-%d", ++counter);
    }

    private HttpServer runImportFailsHttpServer() {
        final int port = 15999;
        try {
            HttpServer server = HttpServer.create(new InetSocketAddress(port), 0);
            server.createContext("/internal/fragment/nodes", new FragmentNodesHandler());
            server.setExecutor(null);
            server.start();
            return server;
        } catch (IOException ex) {
            fail(ex.getMessage());
        }
        return null;
    }

    private HttpServer runContentSizeLyingHttpServer(String path) {
        final int port = 15999;
        try {
            HttpServer server = HttpServer.create(new InetSocketAddress(port), 0);
            server.createContext(path, new ContentSizeLyingHandler());
            server.setExecutor(null);
            server.start();
            return server;
        } catch (IOException ex) {
            fail(ex.getMessage());
        }
        return null;
    }

    private HttpServer runContentSizeLyingHttpServer400(String path) {
        final int port = 15999;
        try {
            HttpServer server = HttpServer.create(new InetSocketAddress(port), 0);
            server.createContext(path, new ContentSizeLyingHandler(400));
            server.setExecutor(null);
            server.start();
            return server;
        } catch (IOException ex) {
            fail(ex.getMessage());
        }
        return null;
    }

    private HttpServer runContent0HttpServer(String path, int statusCode) {
        final int port = 15999;
        try {
            HttpServer server = HttpServer.create(new InetSocketAddress(port), 0);
            server.createContext(path, new Content0Handler(statusCode));
            server.setExecutor(null);
            server.start();
            return server;
        } catch (IOException ex) {
            fail(ex.getMessage());
        }
        return null;
    }

<<<<<<< HEAD
    private HttpServer runNoCoordinatorHttpServer() {
        final int port = 15999;
        try {
            HttpServer server = HttpServer.create(new InetSocketAddress(port), 0);
            server.createContext("/status", new NoCoordinatorHandler());
=======
    private HttpServer warningResponseHttpServer(String path, String warningMessage) {
        final int port = 15999;
        try {
            HttpServer server = HttpServer.create(new InetSocketAddress(port), 0);
            server.createContext(path, new WarningResponseHandler(warningMessage));
>>>>>>> e0a91e3f
            server.setExecutor(null);
            server.start();
            return server;
        } catch (IOException ex) {
            fail(ex.getMessage());
        }
        return null;
    }

    static class FragmentNodesHandler implements HttpHandler {
        @Override
        public void handle(HttpExchange r) throws IOException {
            String response = "[{\"scheme\":\"http\", \"host\":\"localhost:15999\"}]";
            r.sendResponseHeaders(200, response.length());
            try (OutputStream os = r.getResponseBody()) {
                os.write(response.getBytes());
            }
        }
    }

    static class ContentSizeLyingHandler implements HttpHandler {
        ContentSizeLyingHandler() {
            this(200);
        }

        ContentSizeLyingHandler(int statusCode) {
            super();
            this.statusCode = statusCode;
        }

        @Override
        public void handle(HttpExchange r) throws IOException {
            r.sendResponseHeaders(statusCode, 42);
            OutputStream os = r.getResponseBody();
            os.close();
        }

        private int statusCode;
    }

    static class Content0Handler implements HttpHandler {
        Content0Handler(int statusCode) {
            super();
            this.statusCode = statusCode;
        }

        @Override
        public void handle(HttpExchange r) throws IOException {
            r.sendResponseHeaders(this.statusCode, -1);
            r.close();
        }

        private int statusCode;
    }

<<<<<<< HEAD
    static class NoCoordinatorHandler implements HttpHandler {
        @Override
        public void handle(HttpExchange r) throws IOException {
            String response = "{\"state\":\"NORMAL\",\"nodes\":[{\"id\":\"0f5c2ffc-1244-47d0-a83d-f5a25abba9bc\",\"uri\":{\"scheme\":\"http\",\"host\":\"localhost\",\"port\":10101}}],\"localID\":\"0f5c2ffc-1244-47d0-a83d-f5a25abba9bc\"}";
            r.sendResponseHeaders(200, response.getBytes().length);
            try (OutputStream os = r.getResponseBody()) {
                os.write(response.getBytes());
            }
            r.close();
        }
=======
    static class WarningResponseHandler implements HttpHandler {
        WarningResponseHandler(String warningHeader) {
            super();
            this.warningHeader = warningHeader;
        }

        @Override
        public void handle(HttpExchange r) throws IOException {
            try (OutputStream os = r.getResponseBody()) {
                r.getResponseHeaders().set("warning", warningHeader);
                byte[] responseBytes = {0x12, 0x04, 0x0a, 0x00, 0x30, 0x01};
                r.sendResponseHeaders(200, responseBytes.length);
                os.write(responseBytes);
            }
            r.close();
        }

        private String warningHeader;
>>>>>>> e0a91e3f
    }

    private Index findIndex(Schema schema, Index target) {
        for (Map.Entry<String, Index> entry : schema.getIndexes().entrySet()) {
            if (entry.getKey().equals(target.getName())) {
                return entry.getValue();
            }
        }
        return null;
    }

    private Field findField(Schema schema, Field target) {
        Index index = findIndex(schema, target.getIndex());
        if (index != null) {
            for (Map.Entry<String, Field> entry : index.getFields().entrySet()) {
                if (entry.getKey().equals(target.getName())) {
                    return entry.getValue();
                }
            }
        }
        return null;
    }

    private PilosaClient getClient() {
        String bindAddress = getBindAddress();
        Cluster cluster = Cluster.withHost(URI.address(bindAddress));
        ClientOptions.Builder optionsBuilder = ClientOptions.builder();
        if (isLegacyModeOff()) {
            optionsBuilder.setLegacyMode(false);
        }
        long shardWidth = getShardWidth();
        if (shardWidth > 0) {
            optionsBuilder.setShardWidth(shardWidth);
        }
        return new InsecurePilosaClientIT(cluster, optionsBuilder.build());
    }

    private String getBindAddress() {
        String bindAddress = System.getenv("PILOSA_BIND");
        if (bindAddress == null) {
            bindAddress = "http://:10101";
        }
        return bindAddress;
    }

    private boolean isLegacyModeOff() {
        String legacyModeOffStr = System.getenv("LEGACY_MODE_OFF");
        return legacyModeOffStr != null && legacyModeOffStr.equals("true");
    }

    private long getShardWidth() {
        String shardWidthStr = System.getenv("SHARD_WIDTH");
        return (shardWidthStr == null) ? 0 : Long.parseLong(shardWidthStr);
    }
}

class StaticColumnIterator implements RecordIterator {
    private List<Record> records;
    private int index = 0;

    public static StaticColumnIterator columnsWithIDs() {
        return new StaticColumnIterator(false, false);
    }

    public static StaticColumnIterator columnsWithKeys() {
        return new StaticColumnIterator(true, false);
    }

    public static StaticColumnIterator fieldValuesWithIDs() {
        return new StaticColumnIterator(false, true);
    }

    public static StaticColumnIterator fieldValuesWithKeys() {
        return new StaticColumnIterator(true, true);
    }

    private StaticColumnIterator(boolean keys, boolean intValues) {
        this.records = new ArrayList<>(3);
        if (keys) {
            if (intValues) {
                this.records.add(FieldValue.create("ten", 7));
                this.records.add(FieldValue.create("seven", 1));
            } else {
                this.records.add(Column.create("ten", "five"));
                this.records.add(Column.create("two", "three"));
                this.records.add(Column.create("seven", "one"));

            }
        } else {
            if (intValues) {
                this.records.add(FieldValue.create(10, 7));
                this.records.add(FieldValue.create(7, 1));
            } else {
                this.records.add(Column.create(10, 5));
                this.records.add(Column.create(2, 3));
                this.records.add(Column.create(7, 1));
            }
        }
    }

    @Override
    public boolean hasNext() {
        return this.index < this.records.size();
    }

    @Override
    public Record next() {
        return this.records.get(index++);
    }

    @Override
    public void remove() {
        // We have this just to avoid compilation problems on JDK 7
    }
}

class InvalidPilosaClient extends InsecurePilosaClientIT {
    InvalidPilosaClient(Cluster cluster, ClientOptions options) {
        super(cluster, options);
    }
}

class XColumnIterator implements RecordIterator {

    XColumnIterator(long maxID, long maxColumns) {
        this.maxID = maxID;
        this.maxColumns = maxColumns;
    }

    public boolean hasNext() {
        return this.maxColumns > 0;
    }

    public Column next() {
        this.maxColumns -= 1;
        long rowID = (long) (Math.random() * this.maxID);
        long columnID = (long) (Math.random() * this.maxID);
        return Column.create(rowID, columnID);
    }

    @Override
    public void remove() {

    }

    private long maxID;
    private long maxColumns;
}<|MERGE_RESOLUTION|>--- conflicted
+++ resolved
@@ -1106,19 +1106,25 @@
         return null;
     }
 
-<<<<<<< HEAD
     private HttpServer runNoCoordinatorHttpServer() {
         final int port = 15999;
         try {
             HttpServer server = HttpServer.create(new InetSocketAddress(port), 0);
             server.createContext("/status", new NoCoordinatorHandler());
-=======
+            server.setExecutor(null);
+            server.start();
+            return server;
+        } catch (IOException ex) {
+            fail(ex.getMessage());
+        }
+        return null;
+    }
+
     private HttpServer warningResponseHttpServer(String path, String warningMessage) {
         final int port = 15999;
         try {
             HttpServer server = HttpServer.create(new InetSocketAddress(port), 0);
             server.createContext(path, new WarningResponseHandler(warningMessage));
->>>>>>> e0a91e3f
             server.setExecutor(null);
             server.start();
             return server;
@@ -1174,7 +1180,6 @@
         private int statusCode;
     }
 
-<<<<<<< HEAD
     static class NoCoordinatorHandler implements HttpHandler {
         @Override
         public void handle(HttpExchange r) throws IOException {
@@ -1185,7 +1190,8 @@
             }
             r.close();
         }
-=======
+    }
+
     static class WarningResponseHandler implements HttpHandler {
         WarningResponseHandler(String warningHeader) {
             super();
@@ -1204,7 +1210,6 @@
         }
 
         private String warningHeader;
->>>>>>> e0a91e3f
     }
 
     private Index findIndex(Schema schema, Index target) {
