--- conflicted
+++ resolved
@@ -64,21 +64,11 @@
         Index index11 = makeIndex(schema1, "index11");
         makeField(index11, "index11-f1");
         makeField(index11, "index11-f2", true);
-<<<<<<< HEAD
-
-        Index index12 = makeIndex(schema1,  "index12", true);
-        makeField(index12, "index12-f1");
-
-        Index index13 = makeIndex(schema1, "index13", true);
-        makeField(index13, "index13-f1", true);
-
-=======
         Index index12 = makeIndex(schema1,  "index12", true);
         makeField(index12, "index12-f1");
         Index index13 = makeIndex(schema1, "index13", true);
         makeField(index13, "index13-f1", true);
 
->>>>>>> 3aaa2055
         // Create schema2
         /*
             schema2
@@ -107,28 +97,11 @@
                 |
                 |___ index13 [keys]
                         |___ index13-f1 [keys]
-<<<<<<< HEAD
-
-=======
->>>>>>> 3aaa2055
          */
         Schema target = Schema.defaultSchema();
         Index targetIndex11 = makeIndex(target, "index11");
         makeField(targetIndex11, "index11-f1");
         makeField(targetIndex11, "index11-f2", true);
-<<<<<<< HEAD
-
-        Index targetIndex12 = makeIndex(target, "index12", true);
-        makeField(targetIndex12, "index12-f1");
-
-        Index targetIndex13 = makeIndex(target, "index13", true);
-        makeField(targetIndex13, "index13-f1", true);
-
-        // schema1 - schema2
-        Schema diff = schema1.diff(schema2);
-        assertEquals(target, diff);
-
-=======
         Index targetIndex12 = makeIndex(target, "index12", true);
         makeField(targetIndex12, "index12-f1");
         Index targetIndex13 = makeIndex(target, "index13", true);
@@ -136,7 +109,6 @@
         // schema1 - schema2
         Schema diff = schema1.diff(schema2);
         assertEquals(target, diff);
->>>>>>> 3aaa2055
     }
 
     @Test
@@ -179,12 +151,6 @@
         assertEquals(schema1.hashCode(), schema2.hashCode());
     }
 
-<<<<<<< HEAD
-    private Index makeIndex(Schema schema, String name) {
-        return schema.index(name);
-    }
-
-=======
     @Test
     public void testIndexFromMap() {
         Map<String, Object> indexOptionsMap = new HashMap<>();
@@ -204,24 +170,15 @@
     private Index makeIndex(Schema schema, String name) {
         return schema.index(name);
     }
->>>>>>> 3aaa2055
     private Index makeIndex(Schema schema, String name, boolean hasKeys) {
         IndexOptions options = IndexOptions.builder()
                 .setKeys(true)
                 .build();
         return schema.index(name, options);
     }
-<<<<<<< HEAD
-
     private Field makeField(Index index, String name) {
         return index.field(name);
     }
-
-=======
-    private Field makeField(Index index, String name) {
-        return index.field(name);
-    }
->>>>>>> 3aaa2055
     private Field makeField(Index index, String name, boolean hasKeys) {
         FieldOptions options = FieldOptions.builder()
                 .setKeys(true)
