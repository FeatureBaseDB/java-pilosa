--- conflicted
+++ resolved
@@ -599,18 +599,8 @@
             HttpEntity entity = response.getEntity();
             if (entity != null) {
                 try (InputStream src = response.getEntity().getContent()) {
-<<<<<<< HEAD
-                    if (this.legacyMode) {
-                        nodes = mapper.readValue(src, new TypeReference<List<FragmentNodeLegacy>>() {
-                        });
-                    } else {
-                        nodes = mapper.readValue(src, new TypeReference<List<FragmentNode>>() {
-                        });
-                    }
-=======
-                    return mapper.readValue(src, new TypeReference<List<FragmentNode>>() {
+                    nodes = mapper.readValue(src, new TypeReference<List<FragmentNode>>() {
                     });
->>>>>>> 80ca907e
                 }
                 // Cache the nodes
                 this.fragmentNodeCache.put(key, nodes);
@@ -625,26 +615,6 @@
     void importNode(Internal.ImportRequest importRequest) {
         ByteArrayEntity body = new ByteArrayEntity(importRequest.toByteArray());
         clientExecute("POST", "/import", body, protobufHeaders, "Error while importing");
-    }
-
-    private Internal.ImportRequest bitsToImportRequest(String indexName, String frameName, long slice,
-                                                       List<Bit> bits) {
-        List<Long> bitmapIDs = new ArrayList<>(bits.size());
-        List<Long> columnIDs = new ArrayList<>(bits.size());
-        List<Long> timestamps = new ArrayList<>(bits.size());
-        for (Bit bit : bits) {
-            bitmapIDs.add(bit.getRowID());
-            columnIDs.add(bit.getColumnID());
-            timestamps.add(bit.getTimestamp());
-        }
-        return Internal.ImportRequest.newBuilder()
-                .setIndex(indexName)
-                .setFrame(frameName)
-                .setSlice(slice)
-                .addAllRowIDs(bitmapIDs)
-                .addAllColumnIDs(columnIDs)
-                .addAllTimestamps(timestamps)
-                .build();
     }
 
     private String readStream(InputStream stream) throws IOException {
@@ -688,12 +658,7 @@
     private URI currentAddress;
     private CloseableHttpClient client = null;
     private ClientOptions options;
-<<<<<<< HEAD
-    private boolean versionChecked = false;
-    private boolean legacyMode = false;
     private Map<String, List<IFragmentNode>> fragmentNodeCache = null;
-=======
->>>>>>> 80ca907e
 }
 
 class QueryRequest {
@@ -806,42 +771,6 @@
         int prfCmp = Long.signum(bit.columnID - other.columnID);
         return (bitCmp == 0) ? prfCmp : bitCmp;
     }
-<<<<<<< HEAD
-}
-
-class VersionInfo {
-    public void SetVersion(String version) {
-        this.version = version;
-    }
-
-    public String getVersion() {
-        return this.version;
-    }
-
-    private String version;
-}
-
-final class StatusMessage {
-
-    static StatusMessage fromInputStream(InputStream src) throws IOException {
-        return mapper.readValue(src, StatusMessage.class);
-    }
-
-    StatusInfoLegacy getStatus() {
-        return this.status;
-    }
-
-    void setStatus(StatusInfoLegacy status) {
-        this.status = status;
-    }
-
-    static {
-        mapper = new ObjectMapper();
-        StatusMessage.mapper.disable(DeserializationFeature.FAIL_ON_UNKNOWN_PROPERTIES);
-    }
-
-    private StatusInfoLegacy status;
-    private final static ObjectMapper mapper;
 }
 
 class BitImportManager {
@@ -980,6 +909,4 @@
     private final long sliceWidth;
     private final BlockingQueue<ImportStatusUpdate> statusQueue;
     private Map<Long, SliceBits> sliceGroup = new HashMap<>();
-=======
->>>>>>> 80ca907e
 }