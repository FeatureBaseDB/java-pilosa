--- conflicted
+++ resolved
@@ -106,10 +106,7 @@
          * @param enable
          * @return IndexOptions builder
          */
-<<<<<<< HEAD
-
-=======
->>>>>>> 3aaa2055
+
         public Builder setTrackExistence(boolean enable) {
             this.trackExistence = enable;
             return this;
@@ -144,10 +141,10 @@
         for (Map.Entry<String, Object> entry : map.entrySet()) {
             switch (entry.getKey()) {
                 case "keys":
-                    builder.setKeys((Boolean)(entry.getValue()));
+                    builder.setKeys((Boolean) (entry.getValue()));
                     break;
                 case "trackExistence":
-                    builder.setTrackExistence((Boolean)(entry.getValue()));
+                    builder.setTrackExistence((Boolean) (entry.getValue()));
                     break;
                 default:
                     throw new IllegalArgumentException(String.format("Unknown index option: '%s'", entry.getKey()));
