--- conflicted
+++ resolved
@@ -14,16 +14,10 @@
 
 * **v0.8.1**
     * Added `equals`, `notEquals` and `notNull` field operations.
-<<<<<<< HEAD
     * **Removal** `TimeQuantum` for `IndexOptions`. Use `TimeQuantum` of individual `FrameOptions` instead.
     * **Removal** `IndexOptions` class is deprecated and will be removed in the future.
     * **Removal** `schema.Index(name, indexOptions)` method.
     * **Removal** column labels and row labels.
-=======
-    * **Deprecation** `TimeQuantum` for `IndexOptions`. Use `TimeQuantum` of individual `FrameOptions` instead.
-    * **Deprecation** `IndexOptions` class is deprecated and will be removed in the next version.
-    * **Deprecation** `schema.Index(name, indexOptions)` method.
->>>>>>> 780c6bcc
 
 * **v0.8.0** (2017-11-16):
     * Added IPv6 support.
